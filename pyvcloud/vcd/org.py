# VMware vCloud Director Python SDK
# Copyright (c) 2014 VMware, Inc. All Rights Reserved.
#
# Licensed under the Apache License, Version 2.0 (the "License");
# you may not use this file except in compliance with the License.
# You may obtain a copy of the License at
#
#     http://www.apache.org/licenses/LICENSE-2.0
#
# Unless required by applicable law or agreed to in writing, software
# distributed under the License is distributed on an "AS IS" BASIS,
# WITHOUT WARRANTIES OR CONDITIONS OF ANY KIND, either express or implied.
# See the License for the specific language governing permissions and
# limitations under the License.

from lxml import etree
from lxml import objectify
import os
from pyvcloud.vcd.client import _TaskMonitor
from pyvcloud.vcd.client import E
from pyvcloud.vcd.client import E_OVF
from pyvcloud.vcd.client import EntityType
from pyvcloud.vcd.client import find_link
from pyvcloud.vcd.client import get_links
from pyvcloud.vcd.client import MissingRecordException
from pyvcloud.vcd.client import QueryResultFormat
from pyvcloud.vcd.client import RelationType
from pyvcloud.vcd.utils import access_settings_to_dict
from pyvcloud.vcd.utils import to_dict
import shutil
import tarfile
import tempfile
import time
import traceback


DEFAULT_CHUNK_SIZE = 1024*1024


class Org(object):

    def __init__(self,
                 client,
                 href=None,
                 is_admin=False,
                 resource=None):
        """
        Constructor for Org objects.

        :param client: (pyvcloud.vcd.client): The client.
        :param href: (str): URI of the entity.
        :param is_admin: (bool): Indicates if current logged in user is system administrator.
            Org doesn't need to be 'System'.
        :param resource: (lxml.objectify.ObjectifiedElement): XML representation of the entity.

        """  # NOQA
        self.client = client
        self.href = href
        self.resource = resource
        if resource is not None:
            self.href = resource.get('href')
        self.href_admin = self.href.replace('/api/org/',
                                            '/api/admin/org/')
        self.is_admin = is_admin

    def get_name(self):
        if self.resource is None:
            self.resource = self.client.get_resource(self.href)
        return self.resource.get('name')

    def create_catalog(self, name, description):
        if self.resource is None:
            self.resource = self.client.get_resource(self.href)
        catalog = E.AdminCatalog(
            E.Description(description),
            name=name)
        return self.client.post_linked_resource(
            self.resource,
            RelationType.ADD,
            EntityType.ADMIN_CATALOG.value,
            catalog)

    def delete_catalog(self, name):
        org = self.client.get_resource(self.href)
        links = get_links(org,
                          rel=RelationType.DOWN,
                          media_type=EntityType.CATALOG.value)
        for link in links:
            if name == link.name:
                admin_href = link.href.replace('/api/catalog/',
                                               '/api/admin/catalog/')
                return self.client.delete_resource(admin_href)
        raise Exception('Catalog not found.')

    def list_catalogs(self):
        if self.is_admin:
            resource_type = 'adminCatalog'
        else:
            resource_type = 'catalog'
        result = []
        q = self.client.get_typed_query(
            resource_type,
            query_result_format=QueryResultFormat.ID_RECORDS)
        records = list(q.execute())
        if len(records) > 0:
            for r in records:
                result.append(to_dict(r,
                                      resource_type=resource_type,
                                      exclude=['owner', 'org']))
        return result

    def get_catalog(self, name):
        return self.get_catalog_resource(name, False)

    def get_catalog_resource(self, name, is_admin_operation=False):
        org = self.client.get_resource(self.href)
        links = get_links(org,
                          rel=RelationType.DOWN,
                          media_type=EntityType.CATALOG.value)
        for link in links:
            if name == link.name:
                href = link.href
                if is_admin_operation:
                    href = href.replace('/api/catalog/', '/api/admin/catalog/')
                return self.client.get_resource(href)
        raise Exception('Catalog not found (or)'
                        ' Access to resource is forbidden')
<<<<<<< HEAD

    def get_user(self, user_name):
        """
        Retrieve user record from current Organization
        :param user_name: user name of the record to be retrieved
        :return: User record
        """ # NOQA
        if self.resource is None:
            self.resource = self.client.get_resource(self.href)
        resource_type = 'adminUser' if self.is_admin else 'user'
        org_filter = 'org==%s' % self.resource.get('href') \
            if self.is_admin else None
        query = self.client.get_typed_query(
            resource_type,
            query_result_format=QueryResultFormat.REFERENCES,
            equality_filter=('name', user_name),
            qfilter=org_filter
            )
        records = list(query.execute())
        if len(records) == 0:
            raise Exception('user not found')
        elif len(records) > 1:
            raise Exception('multiple users found')
        return self.client.get_resource(records[0].get('href'))
=======
>>>>>>> 5f6205f4

    def update_catalog(self, old_catalog_name, new_catalog_name, description):
        """
        Update the name and/or description of a catalog.
        :param old_catalog_name: (str): The current name of the catalog.
        :param new_catalog_name: (str): The new name of the catalog.
        :param description: (str): The new description of the catalog.
        :return:  A :class:`lxml.objectify.StringElement` object describing the updated catalog.
        """  # NOQA
        if self.resource is None:
            self.resource = self.client.get_resource(self.href)
        org = self.resource
        links = get_links(org,
                          rel=RelationType.DOWN,
                          media_type=EntityType.CATALOG.value)
        for link in links:
            if old_catalog_name == link.name:
                catalog = self.client.get_resource(link.href)
                href = catalog.get('href')
                admin_href = href.replace('/api/catalog/',
                                          '/api/admin/catalog/')
                adminViewOfCatalog = self.client.get_resource(admin_href)
                if new_catalog_name is not None:
                    adminViewOfCatalog.set('name', new_catalog_name)
                if description is not None:
                    adminViewOfCatalog['Description'] = E.Description(
                        description)
                return self.client.put_resource(
                    admin_href,
                    adminViewOfCatalog,
                    media_type=EntityType.ADMIN_CATALOG.value
                    )
        raise Exception('Catalog not found.')

    def share_catalog(self, name, share=True):
        catalog = self.get_catalog(name)
        is_published = 'true' if share else 'false'
        params = E.PublishCatalogParams(E.IsPublished(is_published))
        href = catalog.get('href') + '/action/publish'
        admin_href = href.replace('/api/catalog/', '/api/admin/catalog/')
        return self.client.post_resource(
            admin_href,
            params,
            media_type=EntityType.PUBLISH_CATALOG_PARAMS.value
            )

    def list_catalog_items(self, name):
        catalog = self.get_catalog(name)
        items = []
        for i in catalog.CatalogItems.getchildren():
            items.append({'name': i.get('name'), 'id': i.get('id')})
        return items

    def get_catalog_item(self, name, item_name):
        catalog = self.get_catalog(name)
        for i in catalog.CatalogItems.getchildren():
            if i.get('name') == item_name:
                return self.client.get_resource(i.get('href'))
        raise Exception('Catalog item not found.')

    def delete_catalog_item(self, name, item_name):
        catalog = self.get_catalog(name)
        for i in catalog.CatalogItems.getchildren():
            if i.get('name') == item_name:
                return self.client.delete_resource(i.get('href'))
        raise Exception('Item not found.')

    def upload_media(self,
                     catalog_name,
                     file_name,
                     item_name=None,
                     description='',
                     chunk_size=DEFAULT_CHUNK_SIZE,
                     callback=None):
        stat_info = os.stat(file_name)
        catalog = self.get_catalog(catalog_name)
        if item_name is None:
            item_name = os.path.basename(file_name)
        image_type = os.path.splitext(item_name)[1][1:]
        media = E.Media(name=item_name,
                        size=str(stat_info.st_size),
                        imageType=image_type)
        media.append(E.Description(description))
        catalog_item = self.client.post_resource(
            catalog.get('href') + '/action/upload',
            media,
            EntityType.MEDIA.value)
        entity = self.client.get_resource(catalog_item.Entity.get('href'))
        file_href = entity.Files.File.Link.get('href')
        return self.upload_file(file_name, file_href, chunk_size=chunk_size,
                                callback=callback)

    def download_catalog_item(self,
                              catalog_name,
                              item_name,
                              file_name,
                              chunk_size=DEFAULT_CHUNK_SIZE,
                              callback=None,
                              task_callback=None):
        item = self.get_catalog_item(catalog_name, item_name)
        item_type = item.Entity.get('type')
        enable_href = item.Entity.get('href') + '/action/enableDownload'
        task = self.client.post_resource(enable_href, None, None)
        tm = _TaskMonitor(self.client)
        tm.wait_for_success(task, 60, 1, callback=task_callback)
        item = self.client.get_resource(item.Entity.get('href'))
        bytes_written = 0
        if item_type == EntityType.MEDIA.value:
            size = item.Files.File.get('size')
            download_href = item.Files.File.Link.get('href')
            bytes_written = self.client.download_from_uri(
                download_href,
                file_name,
                chunk_size=chunk_size,
                size=size,
                callback=callback)
        elif item_type == EntityType.VAPP_TEMPLATE.value:
            ovf_descriptor = self.client.get_linked_resource(
                item,
                RelationType.DOWNLOAD_DEFAULT,
                EntityType.TEXT_XML.value)
            transfer_uri = find_link(item,
                                     RelationType.DOWNLOAD_DEFAULT,
                                     EntityType.TEXT_XML.value).href
            transfer_uri = transfer_uri.replace('/descriptor.ovf', '/')
            tempdir = None
            cwd = os.getcwd()
            try:
                tempdir = tempfile.mkdtemp(dir='.')
                ovf_file = os.path.join(tempdir, 'descriptor.ovf')
                with open(ovf_file, 'wb') as f:
                    payload = etree.tostring(ovf_descriptor,
                                             pretty_print=True,
                                             xml_declaration=True,
                                             encoding='utf-8')
                    f.write(payload)

                ns = '{http://schemas.dmtf.org/ovf/envelope/1}'
                files = []
                for f in ovf_descriptor.References.File:
                    source_file = {
                        'href': f.get(ns + 'href'),
                        'name': f.get(ns + 'id'),
                        'size': f.get(ns + 'size')
                        }
                    target_file = os.path.join(tempdir, source_file['href'])
                    uri = transfer_uri + source_file['href']
                    num_bytes = self.client.download_from_uri(
                        uri,
                        target_file,
                        chunk_size=chunk_size,
                        size=source_file['size'],
                        callback=callback)
                    if num_bytes != source_file['size']:
                        raise Exception('download incomplete for file %s' %
                                        source_file['href'])
                    files.append(source_file)
                with tarfile.open(file_name, 'w') as tar:
                    os.chdir(tempdir)
                    tar.add('descriptor.ovf')
                    for f in files:
                        tar.add(f['href'])
            finally:
                if tempdir is not None:
                    os.chdir(cwd)
                    stat_info = os.stat(file_name)
                    bytes_written = stat_info.st_size
                    # shutil.rmtree(tempdir)
        return bytes_written

    def upload_file(self,
                    file_name,
                    href,
                    chunk_size=DEFAULT_CHUNK_SIZE,
                    callback=None):
        transferred = 0
        stat_info = os.stat(file_name)
        with open(file_name, 'rb') as f:
            while transferred < stat_info.st_size:
                my_bytes = f.read(chunk_size)
                if len(my_bytes) <= chunk_size:
                    range_str = 'bytes %s-%s/%s' % \
                                (transferred,
                                 len(my_bytes)-1,
                                 stat_info.st_size)
                    self.client.upload_fragment(href, my_bytes, range_str)
                    transferred += len(my_bytes)
                    if callback is not None:
                        callback(transferred, stat_info.st_size)
        return transferred

    def upload_ovf(self,
                   catalog_name,
                   file_name,
                   item_name=None,
                   description='',
                   chunk_size=DEFAULT_CHUNK_SIZE,
                   callback=None):
        catalog = self.get_catalog(catalog_name)
        if item_name is None:
            item_name = os.path.basename(file_name)
        tempdir = tempfile.mkdtemp(dir='.')
        total_bytes = 0
        try:
            ova = tarfile.open(file_name)
            ova.extractall(path=tempdir)
            ova.close()
            ovf_file = None
            files = os.listdir(tempdir)
            for f in files:
                fn, ex = os.path.splitext(f)
                if ex == '.ovf':
                    ovf_file = os.path.join(tempdir, f)
                    break
            if ovf_file is not None:
                stat_info = os.stat(ovf_file)
                total_bytes += stat_info.st_size
                ovf = objectify.parse(ovf_file)
                files = []
                ns = '{http://schemas.dmtf.org/ovf/envelope/1}'
                for f in ovf.getroot().References.File:
                    source_file = {
                        'href': f.get(ns + 'href'),
                        'name': f.get(ns + 'id'),
                        'size': f.get(ns + 'size')
                        }
                    files.append(source_file)
                if item_name is None:
                    item_name = os.path.basename(file_name)
                params = E.UploadVAppTemplateParams(name=item_name)
                params.append(E.Description(description))
                catalog_item = self.client.post_resource(
                    catalog.get('href') + '/action/upload',
                    params,
                    EntityType.UPLOAD_VAPP_TEMPLATE_PARAMS.value)
                entity = self.client.get_resource(catalog_item.
                                                  Entity.get('href'))
                file_href = entity.Files.File.Link.get('href')
                self.client.put_resource(file_href, ovf, 'text/xml')
                while True:
                    time.sleep(5)
                    entity = self.client.get_resource(catalog_item.
                                                      Entity.get('href'))
                    if len(entity.Files.File) > 1:
                        break
                for source_file in files:
                    for target_file in entity.Files.File:
                        if source_file.get('href') == target_file.get('name'):
                            file_path = os.path.join(tempdir,
                                                     source_file.get('href'))
                            total_bytes += self.upload_file(
                                file_path,
                                target_file.Link.get('href'),
                                chunk_size=chunk_size,
                                callback=callback)
            shutil.rmtree(tempdir)
        except Exception as e:
            print(traceback.format_exc())
            shutil.rmtree(tempdir)
            raise e
        return total_bytes

    def get_vdc(self, name):
        if self.resource is None:
            self.resource = self.client.get_resource(self.href)
        links = get_links(self.resource,
                          rel=RelationType.DOWN,
                          media_type=EntityType.VDC.value)
        for link in links:
            if name == link.name:
                return self.client.get_resource(link.href)

    def list_vdcs(self):
        if self.resource is None:
            self.resource = self.client.get_resource(self.href)
        result = []
        for v in get_links(self.resource, media_type=EntityType.VDC.value):
            result.append({'name': v.name, 'href': v.href})
        return result

    def capture_vapp(self,
                     catalog_resource,
                     vapp_href,
                     catalog_item_name,
                     description,
                     customize_on_instantiate=False):
        contents = E.CaptureVAppParams(
            E.Description(description),
            E.Source(href=vapp_href),
            name=catalog_item_name
        )
        if customize_on_instantiate:
            contents.append(E.CustomizationSection(
                E_OVF.Info('VApp template customization section'),
                E.CustomizeOnInstantiate('true')))
        return self.client.post_linked_resource(
            catalog_resource,
            rel=RelationType.ADD,
            media_type=EntityType.CAPTURE_VAPP_PARAMS.value,
            contents=contents)

    def create_user(self,
                    user_name, password, role_href, full_name='',
                    description='', email='', telephone='', im='',
                    alert_email='', alert_email_prefix='', stored_vm_quota=0,
                    deployed_vm_quota=0, is_group_role=False,
                    is_default_cached=False, is_external=False,
                    is_alert_enabled=False, is_enabled=False):
        """
        Create User in the current Org
        :param user_name: The username of the user
        :param password: The password of the user
        :param role_href: The href of the user role
        :param full_name: The full name of the user
        :param description: The description for the User
        :param email: The email of the user
        :param telephone: The telephone of the user
        :param im: The im address of the user
        :param alert_email: The alert email address
        :param alert_email_prefix: The string to prepend to the alert message
                subject line
        :param stored_vm_quota: The quota of vApps that this user can store
        :param deployed_vm_quota: The quota of vApps that this user can deploy
                concurrently
        :param is_group_role: Indicates if the user has a group role
        :param is_default_cached: Indicates if user should be cached
        :param is_external: Indicates if user is imported from an external
                source
        :param is_alert_enabled: The alert email address
        :param is_enabled: Enable user
        :return: (UserType) Created user object
        """  # NOQA
        resource_admin = self.client.get_resource(self.href_admin)
        user = E.User(
            E.Description(description),
            E.FullName(full_name),
            E.EmailAddress(email),
            E.Telephone(telephone),
            E.IsEnabled(is_enabled),
            E.IM(im),
            E.IsAlertEnabled(is_alert_enabled),
            E.AlertEmailPrefix(alert_email_prefix),
            E.AlertEmail(alert_email),
            E.IsExternal(is_external),
            E.IsDefaultCached(is_default_cached),
            E.IsGroupRole(is_group_role),
            E.StoredVmQuota(stored_vm_quota),
            E.DeployedVmQuota(deployed_vm_quota),
            E.Role(href=role_href),
            E.Password(password),
            name=user_name)
        return self.client.post_linked_resource(
            resource_admin,
            RelationType.ADD,
            EntityType.USER.value,
            user)

    def get_user(self, user_name):
        """
        Retrieve user record from current Organization
        :param user_name: user name of the record to be retrieved
        :return: User record
        """ # NOQA
        if self.resource is None:
            self.resource = self.client.get_resource(self.href)
        resource_type = 'adminUser' if self.is_admin else 'user'
        org_filter = 'org==%s' % self.resource.get('href') \
            if self.is_admin else None
        query = self.client.get_typed_query(
            resource_type,
            query_result_format=QueryResultFormat.REFERENCES,
            equality_filter=('name', user_name),
            qfilter=org_filter
            )
        records = list(query.execute())
        if len(records) == 0:
            raise Exception('user not found')
        elif len(records) > 1:
            raise Exception('multiple users found')
        return self.client.get_resource(records[0].get('href'))

    def delete_user(self, user_name):
        """
        Delete user record from current organization
        :param user_name: (str) name of the user that (org/sys)admins wants to delete
        :return: result of calling DELETE on the user resource
        """ # NOQA
        user = self.get_user(user_name)
        return self.client.delete_resource(user.get('href'))

    def list_roles(self):
        """
        Retrieve the list of role in the current Org
        :return: List of roles in the current Org
        """  # NOQA
        roles_query, resource_type = self.get_roles_query()
        result = []
        for r in list(roles_query.execute()):
            result.append(to_dict(r,
                                  resource_type=resource_type,
                                  exclude=['org', 'orgName', 'href']))
        return result

    def get_role(self, role_name):
        """
        Retrieve role object with a particular name in the current Org
        :param role_name: (str): The name of the role object to be retrieved
        :return: (QueryResultRoleRecordType): Role query result in records
                 format
        """  # NOQA
        try:
            roles_query = self.get_roles_query(('name', role_name))[0]
            return roles_query.find_unique()
        except MissingRecordException:
            raise Exception('Role \'%s\' does not exist.' % role_name)

    def get_roles_query(self, name_filter=None):
        """
        Get the typed query for the roles in the current Org
        :param name_filter: (tuple): (name ,'role name') Filter the roles by
                             'role name'
        :return: (tuple of (_TypedQuery, str))
                  _TypedQuery object represents the query for the roles in
                  the current Org
                  str represents the resource type of the query object
        """  # NOQA
        if self.resource is None:
            self.resource = self.client.get_resource(self.href)
        org_filter = None
        if self.is_admin:
            resource_type = 'adminRole'
            org_filter = 'org==%s' % self.resource.get('href')
        else:
            resource_type = 'role'
        query = self.client.get_typed_query(
            resource_type,
            query_result_format=QueryResultFormat.RECORDS,
            equality_filter=name_filter,
            qfilter=org_filter)
        return query, resource_type

    def get_catalog_access_control_settings(self, catalog_name):
        """
        Get the access control settings of a catalog.
        :param catalog_name: (str): The name of the catalog.
        :return: Access control settings of the catalog.
        """  # NOQA
        catalog_resource = self.get_catalog(name=catalog_name)
        control_access = self.client.get_linked_resource(
            catalog_resource,
            RelationType.DOWN,
            EntityType.CONTROL_ACCESS_PARAMS.value)
        access_settings = []
        if hasattr(control_access, 'AccessSettings') and \
                hasattr(control_access.AccessSettings, 'AccessSetting') and \
                len(control_access.AccessSettings.AccessSetting) > 0:
            for access_setting in list(
                    control_access.AccessSettings.AccessSetting):
                access_settings.append(access_settings_to_dict(
                    access_setting))
        result = to_dict(control_access)
        if len(access_settings) > 0:
            result['AccessSettings'] = access_settings
        return result

    def change_catalog_owner(self, catalog_name, user_name):
        """
        Change the ownership of Catalog to a given user
        :param catalog_name: Catalog whose ownership needs to be changed
        :param user_name: New Owner of the Catalog
        :return: None
        """  # NOQA
        if self.resource is None:
            self.resource = self.client.get_resource(self.href)
        catalog_resource = self.get_catalog_resource(catalog_name,
                                                     is_admin_operation=True)
        owner_link = find_link(catalog_resource,
                               rel=RelationType.DOWN,
                               media_type=EntityType.OWNER.value,
                               fail_if_absent=True)
        catalog_href = owner_link.href

        user_resource = self.get_user(user_name)
        new_owner = catalog_resource.Owner
        new_owner.User.set('href', user_resource.get('href'))
        objectify.deannotate(new_owner)

        return self.client.put_resource(
            catalog_href,
            new_owner,
            EntityType.OWNER.value)<|MERGE_RESOLUTION|>--- conflicted
+++ resolved
@@ -125,33 +125,6 @@
                 return self.client.get_resource(href)
         raise Exception('Catalog not found (or)'
                         ' Access to resource is forbidden')
-<<<<<<< HEAD
-
-    def get_user(self, user_name):
-        """
-        Retrieve user record from current Organization
-        :param user_name: user name of the record to be retrieved
-        :return: User record
-        """ # NOQA
-        if self.resource is None:
-            self.resource = self.client.get_resource(self.href)
-        resource_type = 'adminUser' if self.is_admin else 'user'
-        org_filter = 'org==%s' % self.resource.get('href') \
-            if self.is_admin else None
-        query = self.client.get_typed_query(
-            resource_type,
-            query_result_format=QueryResultFormat.REFERENCES,
-            equality_filter=('name', user_name),
-            qfilter=org_filter
-            )
-        records = list(query.execute())
-        if len(records) == 0:
-            raise Exception('user not found')
-        elif len(records) > 1:
-            raise Exception('multiple users found')
-        return self.client.get_resource(records[0].get('href'))
-=======
->>>>>>> 5f6205f4
 
     def update_catalog(self, old_catalog_name, new_catalog_name, description):
         """
