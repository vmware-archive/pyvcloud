import os
import unittest
import yaml
from pyvcloud.vcd.client import BasicLoginCredentials
from pyvcloud.vcd.client import Client
from pyvcloud.vcd.client import NSMAP
from pyvcloud.vcd.client import TaskStatus
from pyvcloud.vcd.org import Org
from pyvcloud.vcd.test import TestCase
from pyvcloud.vcd.vdc import VDC
from pyvcloud.vcd.vapp import VApp

class TestVApp(TestCase):

    def test_001_instantiate_vapp(self):
        logged_in_org = self.client.get_org()
        org = Org(self.client, resource=logged_in_org)
        v = org.get_vdc(self.config['vcd']['vdc'])
        vdc = VDC(self.client, href=v.get('href'))
        assert self.config['vcd']['vdc'] == vdc.get_resource().get('name')
        result = vdc.instantiate_vapp(self.config['vcd']['vapp'],
                                      self.config['vcd']['catalog'],
                                      self.config['vcd']['template'],
                                      network='net2',
                                      fence_mode='natRouted',
                                      deploy=False,
                                      power_on=False)
        task = self.client.get_task_monitor().wait_for_status(
                            task=result.Tasks.Task[0],
                            timeout=60,
                            poll_frequency=2,
                            fail_on_status=None,
                            expected_target_statuses=[
                                TaskStatus.SUCCESS,
                                TaskStatus.ABORTED,
                                TaskStatus.ERROR,
                                TaskStatus.CANCELED],
                            callback=None)
        assert task.get('status') == TaskStatus.SUCCESS.value

    def test_011_update_vapp_network(self):
        logged_in_org = self.client.get_org()
        org = Org(self.client, resource=logged_in_org)
        v = org.get_vdc(self.config['vcd']['vdc'])
        vdc = VDC(self.client, href=v.get('href'))
        assert self.config['vcd']['vdc'] == vdc.get_resource().get('name')
        vapp = vdc.get_vapp(self.config['vcd']['vapp'])
        assert self.config['vcd']['vapp'] == vapp.get('name')
        result = vdc.reconfigure_vapp_network(self.config['vcd']['vapp'],
                            'net2',
                            self.config['vcd']['fence_mode'])
        task = self.client.get_task_monitor().wait_for_status(
                            task=result,
                            timeout=60,
                            poll_frequency=2,
                            fail_on_status=None,
                            expected_target_statuses=[
                                TaskStatus.SUCCESS,
                                TaskStatus.ABORTED,
                                TaskStatus.ERROR,
                                TaskStatus.CANCELED],
                            callback=None)
        assert task.get('status') == TaskStatus.SUCCESS.value

    def test_100_instantiate_vapp_identical(self):
        logged_in_org = self.client.get_org()
        org = Org(self.client, resource=logged_in_org)
        v = org.get_vdc(self.config['vcd']['vdc'])
        vdc = VDC(self.client, href=v.get('href'))
        assert self.config['vcd']['vdc'] == vdc.get_resource().get('name')
        result = vdc.instantiate_vapp(self.config['vcd']['vapp'],
                                      self.config['vcd']['catalog'],
                                      self.config['vcd']['template'],
                                      network=self.config['vcd']['network'],
                                      fence_mode='bridged',
                                      deploy=True,
                                      power_on=False,
                                      identical=True)
        task = self.client.get_task_monitor().wait_for_status(
                            task=result.Tasks.Task[0],
                            timeout=60,
                            poll_frequency=2,
                            fail_on_status=None,
                            expected_target_statuses=[
                                TaskStatus.SUCCESS,
                                TaskStatus.ABORTED,
                                TaskStatus.ERROR,
                                TaskStatus.CANCELED],
                            callback=None)
        assert task.get('status') == TaskStatus.SUCCESS.value
        # vdc.reload()
        vdc.resource = vdc.client.get_resource(vdc.href)
        vapp_resource = vdc.get_vapp(self.config['vcd']['vapp'])
        vm = vapp_resource.xpath(
            '//vcloud:VApp/vcloud:Children/vcloud:Vm',
            namespaces=NSMAP)
        assert len(vm) > 0
        assert vm[0].get('name') == self.config['vcd']['vm']

<<<<<<< HEAD
    def test_11_change_owner(self):
        logged_in_org = self.client.get_org()
        org = Org(self.client, resource=logged_in_org)
        vdc_resource = org.get_vdc(self.config['vcd']['vdc'])
        user_resource = org.get_user(self.config['vcd']['new_vapp_user'])
        vdc = VDC(self.client, href=vdc_resource.get('href'))
        vapp_resource = vdc.get_vapp(self.config['vcd']['vapp'])
        vapp = VApp(self.client, resource=vapp_resource)
        vapp.change_owner(user_resource.get('href'))

        vapp_resource = vdc.get_vapp(self.config['vcd']['vapp'])
        new_user = vapp_resource.Owner.User.get('name')
        assert self.config['vcd']['new_vapp_user'] == vapp_resource.Owner.User.get('name')

    def test_111_instantiate_vapp_custom_disk_size(self):
=======
    def test_101_attach_disk_to_vm_in_vapp(self):
        logged_in_org = self.client.get_org()
        org = Org(self.client, resource=logged_in_org)
        vdc_resource = org.get_vdc(self.config['vcd']['vdc'])
        vdc = VDC(self.client, href=vdc_resource.get('href'))
        assert self.config['vcd']['vdc'] == vdc.get_resource().get('name')
        vapp = vdc.get_vapp(self.config['vcd']['vapp'])
        assert self.config['vcd']['vapp'] == vapp.get('name')
        vapp_instance = VApp(self.client, resource=vapp)
        disk = vdc.get_disk(self.config['vcd']['disk'])
        vm_name = self.config['vcd']['vm']
        result = vapp_instance.attach_disk_to_vm(disk.get('href'), disk.get('type'), disk.get('name'), vm_name)
        task = self.client.get_task_monitor().wait_for_status(
                            task=result,
                            timeout=60,
                            poll_frequency=2,
                            fail_on_status=None,
                            expected_target_statuses=[
                                TaskStatus.SUCCESS,
                                TaskStatus.ABORTED,
                                TaskStatus.ERROR,
                                TaskStatus.CANCELED],
                            callback=None)
        assert task.get('status') == TaskStatus.SUCCESS.value

    def test_110_instantiate_vapp_custom_disk_size(self):
>>>>>>> 47b92e1b
        logged_in_org = self.client.get_org()
        org = Org(self.client, resource=logged_in_org)
        v = org.get_vdc(self.config['vcd']['vdc'])
        vdc = VDC(self.client, href=v.get('href'))
        assert self.config['vcd']['vdc'] == vdc.get_resource().get('name')
        result = vdc.instantiate_vapp(self.config['vcd']['vapp'],
                                      self.config['vcd']['catalog'],
                                      self.config['vcd']['template'],
                                      network=self.config['vcd']['network'],
                                      fence_mode='bridged',
                                      deploy=True,
                                      power_on=False,
                                      disk_size=self.config['vcd']['disk_size_new'])
        task = self.client.get_task_monitor().wait_for_status(
                            task=result.Tasks.Task[0],
                            timeout=60,
                            poll_frequency=2,
                            fail_on_status=None,
                            expected_target_statuses=[
                                TaskStatus.SUCCESS,
                                TaskStatus.ABORTED,
                                TaskStatus.ERROR,
                                TaskStatus.CANCELED],
                            callback=None)
        assert task.get('status') == TaskStatus.SUCCESS.value
        vdc.resource = vdc.client.get_resource(vdc.href)
        vapp_resource = vdc.get_vapp(self.config['vcd']['vapp'])
        vms = vapp_resource.xpath(
            '//vcloud:VApp/vcloud:Children/vcloud:Vm',
            namespaces=NSMAP)
        assert len(vms) > 0

        items = vms[0].xpath('//ovf:VirtualHardwareSection/ovf:Item',
                             namespaces={'ovf': NSMAP['ovf']})
        assert len(items) > 0

        found_disk = False
        for item in items:
            if item['{' + NSMAP['rasd'] + '}ResourceType'] == 17:  # NOQA
                found_disk = True
                assert item['{' + NSMAP['rasd'] + '}VirtualQuantity'] == \
                       (self.config['vcd']['disk_size_new'] * 1024 * 1024)
                break

        # this check makes sure that the vm isn't disk-less
        assert found_disk

        # cleanup
        self.test_100_delete_vapp()

    def test_111_detach_disk_from_vm_in_vapp(self):
        logged_in_org = self.client.get_org()
        org = Org(self.client, resource=logged_in_org)
        vdc_resource = org.get_vdc(self.config['vcd']['vdc'])
        vdc = VDC(self.client, href=vdc_resource.get('href'))
        assert self.config['vcd']['vdc'] == vdc.get_resource().get('name')
        vapp = vdc.get_vapp(self.config['vcd']['vapp'])
        assert self.config['vcd']['vapp'] == vapp.get('name')
        vapp_instance = VApp(self.client, resource=vapp)
        disk = vdc.get_disk(self.config['vcd']['disk'])
        vm_name = self.config['vcd']['vm']
        result = vapp_instance.detach_disk_from_vm(disk.get('href'), disk.get('type'), disk.get('name'), vm_name)
        task = self.client.get_task_monitor().wait_for_status(
                            task=result,
                            timeout=60,
                            poll_frequency=2,
                            fail_on_status=None,
                            expected_target_statuses=[
                                TaskStatus.SUCCESS,
                                TaskStatus.ABORTED,
                                TaskStatus.ERROR,
                                TaskStatus.CANCELED],
                            callback=None)
        assert task.get('status') == TaskStatus.SUCCESS.value

    def test_1000_delete_vapp(self):
        logged_in_org = self.client.get_org()
        org = Org(self.client, resource=logged_in_org)
        v = org.get_vdc(self.config['vcd']['vdc'])
        vdc = VDC(self.client, href=v.get('href'))
        assert self.config['vcd']['vdc'] == vdc.get_resource().get('name')
        result = vdc.delete_vapp(self.config['vcd']['vapp'], force=True)
        task = self.client.get_task_monitor().wait_for_status(
                            task=result,
                            timeout=60,
                            poll_frequency=2,
                            fail_on_status=None,
                            expected_target_statuses=[
                                TaskStatus.SUCCESS,
                                TaskStatus.ABORTED,
                                TaskStatus.ERROR,
                                TaskStatus.CANCELED],
                            callback=None)
        assert task.get('status') == TaskStatus.SUCCESS.value

if __name__ == '__main__':
    unittest.main()<|MERGE_RESOLUTION|>--- conflicted
+++ resolved
@@ -97,7 +97,6 @@
         assert len(vm) > 0
         assert vm[0].get('name') == self.config['vcd']['vm']
 
-<<<<<<< HEAD
     def test_11_change_owner(self):
         logged_in_org = self.client.get_org()
         org = Org(self.client, resource=logged_in_org)
@@ -112,8 +111,6 @@
         new_user = vapp_resource.Owner.User.get('name')
         assert self.config['vcd']['new_vapp_user'] == vapp_resource.Owner.User.get('name')
 
-    def test_111_instantiate_vapp_custom_disk_size(self):
-=======
     def test_101_attach_disk_to_vm_in_vapp(self):
         logged_in_org = self.client.get_org()
         org = Org(self.client, resource=logged_in_org)
@@ -140,7 +137,6 @@
         assert task.get('status') == TaskStatus.SUCCESS.value
 
     def test_110_instantiate_vapp_custom_disk_size(self):
->>>>>>> 47b92e1b
         logged_in_org = self.client.get_org()
         org = Org(self.client, resource=logged_in_org)
         v = org.get_vdc(self.config['vcd']['vdc'])
