--- conflicted
+++ resolved
@@ -541,8 +541,5 @@
     import vca_cli_compute  # NOQA
     import vca_cli_network  # NOQA
     import vca_cli_blueprint  # NOQA
-<<<<<<< HEAD
     import vca_cli_cluster  # NOQA
-=======
->>>>>>> b7847cb7
     import vca_cli_example  # NOQA