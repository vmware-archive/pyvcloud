--- conflicted
+++ resolved
@@ -164,7 +164,6 @@
                 task=task)
             self.assertEqual(result.get('status'), TaskStatus.SUCCESS.value)
 
-<<<<<<< HEAD
     def test_0007_list_external_network_config_ip_allocations(self):
         """List external network configure ip allocations.
 
@@ -179,7 +178,7 @@
             self.assertTrue(bool(ip_allocations))
             exnet = ip_allocations[0].get('external_network')
             self.assertEqual(external_networks[0].get('name'), exnet)
-=======
+
     def _create_external_network(self):
         """Creates an external network from the available portgroup."""
         vc_name = TestGateway._config['vc']['vcenter_host_name']
@@ -226,7 +225,7 @@
         TestGateway._client.get_task_monitor().wait_for_success(task=task)
         logger.debug('Deleted external network ' + network.get('name') + '.')
 
-    def test_0007_add_external_network(self):
+    def test_0008_add_external_network(self):
         """Add an exernal netowrk to the gateway.
 
         Invoke the add_external_network function of gateway.
@@ -250,7 +249,7 @@
             task=task)
         self.assertEqual(result.get('status'), TaskStatus.SUCCESS.value)
 
-    def test_0008_remove_external_network(self):
+    def test_0009_remove_external_network(self):
         """Remove an exernal netowrk from the gateway.
 
         Invoke the remove_external_network function of gateway.
@@ -264,7 +263,6 @@
         self.assertEqual(result.get('status'), TaskStatus.SUCCESS.value)
 
         self._delete_external_network(TestGateway._external_network2)
->>>>>>> 733be41a
 
     def test_0098_teardown(self):
         """Test the method System.delete_gateway().
