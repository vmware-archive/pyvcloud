# VMware vCloud Director Python SDK
# Copyright (c) 2017 VMware, Inc. All Rights Reserved.
#
# Licensed under the Apache License, Version 2.0 (the "License");
# you may not use this file except in compliance with the License.
# You may obtain a copy of the License at
#
#     http://www.apache.org/licenses/LICENSE-2.0
#
# Unless required by applicable law or agreed to in writing, software
# distributed under the License is distributed on an "AS IS" BASIS,
# WITHOUT WARRANTIES OR CONDITIONS OF ANY KIND, either express or implied.
# See the License for the specific language governing permissions and
# limitations under the License.

import unittest

from pyvcloud.vcd.org import Org
from pyvcloud.vcd.role import Role
from pyvcloud.vcd.test import TestCase

class TestRole(TestCase):

    def test_01_list_role(self):
        logged_in_org = self.client.get_org()
        org = Org(self.client, resource=logged_in_org)
        roles = org.list_roles()
        assert len(roles) > 0

    def test_02_get_role(self):
        logged_in_org = self.client.get_org()
        org = Org(self.client, resource=logged_in_org)
        role = org.get_role(self.config['vcd']['role_name'])
        assert self.config['vcd']['role_name'] == role.get('name')

    def test_03_get_rights(self):
        logged_in_org = self.client.get_org()
        org = Org(self.client, resource=logged_in_org)
        role_name = self.config['vcd']['role_name']
        role_record = org.get_role(role_name)
        role = Role(self.client, href=role_record.get('href'))
        rights = role.list_rights()
        assert len(rights) > 0

    def test_04_create_role(self):
        logged_in_org = self.client.get_org()
        org = Org(self.client, resource=logged_in_org)
        role_name = self.config['vcd']['role_name']
        org.create_role(role_name, 'test description', ('Disk: View Properties',))
        role_record = org.get_role(role_name)
        assert self.config['vcd']['role_name'] == role_record.get('name')

    def test_05_list_rights_in_org(self):
        logged_in_org = self.client.get_org()
        org = Org(self.client, resource=logged_in_org)
        right_record_list = org.list_rights()
        assert len(right_record_list) > 0

    def test_06_delete_role_in_org(self):
        logged_in_org = self.client.get_org()
        org = Org(self.client, resource=logged_in_org)
        role_name = self.config['vcd']['role_name']
        org.delete_role(role_name)

<<<<<<< HEAD
    def test_07_link_role_To_Template(self):
        logged_in_org = self.client.get_org()
        org = Org(self.client, resource=logged_in_org)
        role_name = self.config['vcd']['role_name']

    def test_08_unlink_role_From_Template(self):
        logged_in_org = self.client.get_org()
        org = Org(self.client, resource=logged_in_org)
        role_name = self.config['vcd']['role_name']


    def test_09_add_rights_To_Role(self):
=======
    def test_07_link_role_to_template(self):
>>>>>>> c208a55d
        logged_in_org = self.client.get_org()
        org = Org(self.client, resource=logged_in_org)
        role_name = self.config['vcd']['role_name']
        role_record = org.get_role(role_name)
        role = Role(self.client, href=role_record.get('href'))
<<<<<<< HEAD
        right_records = []
        record = org.get_right('vApp: Edit VM CPU')
        right_records.append(record)
        role.add_rights(right_records)


    def test_10_remove_rights_from_role(self):
        logged_in_org = self.client.get_org_by_name('testOrg')
=======
        role.link()

    def test_08_unlink_role_from_template(self):
        logged_in_org = self.client.get_org()
>>>>>>> c208a55d
        org = Org(self.client, resource=logged_in_org)
        role_name = self.config['vcd']['role_name']
        role_record = org.get_role(role_name)
        role = Role(self.client, href=role_record.get('href'))
<<<<<<< HEAD
        right_records = []
        record = org.get_right('vApp: Edit VM CPU')
        right_records.append(record)
        role.remove_rights(right_records)

=======
        role.unlink()
>>>>>>> c208a55d

if __name__ == '__main__':
    unittest.main()<|MERGE_RESOLUTION|>--- conflicted
+++ resolved
@@ -20,7 +20,6 @@
 from pyvcloud.vcd.test import TestCase
 
 class TestRole(TestCase):
-
     def test_01_list_role(self):
         logged_in_org = self.client.get_org()
         org = Org(self.client, resource=logged_in_org)
@@ -62,28 +61,28 @@
         role_name = self.config['vcd']['role_name']
         org.delete_role(role_name)
 
-<<<<<<< HEAD
-    def test_07_link_role_To_Template(self):
-        logged_in_org = self.client.get_org()
-        org = Org(self.client, resource=logged_in_org)
-        role_name = self.config['vcd']['role_name']
-
-    def test_08_unlink_role_From_Template(self):
-        logged_in_org = self.client.get_org()
-        org = Org(self.client, resource=logged_in_org)
-        role_name = self.config['vcd']['role_name']
-
-
-    def test_09_add_rights_To_Role(self):
-=======
     def test_07_link_role_to_template(self):
->>>>>>> c208a55d
         logged_in_org = self.client.get_org()
         org = Org(self.client, resource=logged_in_org)
         role_name = self.config['vcd']['role_name']
         role_record = org.get_role(role_name)
         role = Role(self.client, href=role_record.get('href'))
-<<<<<<< HEAD
+        role.link()
+
+    def test_08_unlink_role_from_template(self):
+        logged_in_org = self.client.get_org()
+        org = Org(self.client, resource=logged_in_org)
+        role_name = self.config['vcd']['role_name']
+        role_record = org.get_role(role_name)
+        role = Role(self.client, href=role_record.get('href'))
+        role.unlink()
+
+    def test_09_add_rights_To_Role(self):
+        logged_in_org = self.client.get_org()
+        org = Org(self.client, resource=logged_in_org)
+        role_name = self.config['vcd']['role_name']
+        role_record = org.get_role(role_name)
+        role = Role(self.client, href=role_record.get('href'))
         right_records = []
         record = org.get_right('vApp: Edit VM CPU')
         right_records.append(record)
@@ -92,25 +91,14 @@
 
     def test_10_remove_rights_from_role(self):
         logged_in_org = self.client.get_org_by_name('testOrg')
-=======
-        role.link()
-
-    def test_08_unlink_role_from_template(self):
-        logged_in_org = self.client.get_org()
->>>>>>> c208a55d
         org = Org(self.client, resource=logged_in_org)
         role_name = self.config['vcd']['role_name']
         role_record = org.get_role(role_name)
         role = Role(self.client, href=role_record.get('href'))
-<<<<<<< HEAD
         right_records = []
         record = org.get_right('vApp: Edit VM CPU')
         right_records.append(record)
         role.remove_rights(right_records)
 
-=======
-        role.unlink()
->>>>>>> c208a55d
-
 if __name__ == '__main__':
     unittest.main()