# VMware vCloud Director Python SDK
# Copyright (c) 2017 VMware, Inc. All Rights Reserved.
#
# Licensed under the Apache License, Version 2.0 (the "License");
# you may not use this file except in compliance with the License.
# You may obtain a copy of the License at
#
#     http://www.apache.org/licenses/LICENSE-2.0
#
# Unless required by applicable law or agreed to in writing, software
# distributed under the License is distributed on an "AS IS" BASIS,
# WITHOUT WARRANTIES OR CONDITIONS OF ANY KIND, either express or implied.
# See the License for the specific language governing permissions and
# limitations under the License.

from pyvcloud.vcd.client import EntityType
from pyvcloud.vcd.client import NSMAP
from pyvcloud.vcd.client import RelationType


class VM(object):
    """A helper class to work with Virtual Machines.

    """

    def __init__(self, client, href=None, resource=None):
        """Constructor.

        :param client: (Client): The client object to communicate with vCD.
        :param href: (str): (optional) href of the VM.
        :param resource: (:class:`lxml.objectify.StringElement`): (optional)
            object describing the VM.
        """
        self.client = client
        self.href = href
        self.resource = resource
        if resource is not None:
            self.href = resource.get('href')

    def reload(self):
        """Updates the xml representation of the VM with the lastest from vCD.

        """
        self.resource = self.client.get_resource(self.href)
        if self.resource is not None:
            self.href = self.resource.get('href')

    def modify_cpu(self, virtual_quantity, cores_per_socket=None):
        """Updates the number of CPUs of a VM.

        :param virtual_quantity: (int): The number of virtual CPUs to configure
            on the VM.
        :param cores_per_socket: (int): The number of cores per socket.

        :return:  A :class:`lxml.objectify.StringElement` object describing the
            asynchronous task that updates the VM.
        """

        uri = self.href + '/virtualHardwareSection/cpu'
        if cores_per_socket is None:
            cores_per_socket = virtual_quantity
        item = self.client.get_resource(uri)
        item['{' + NSMAP['rasd'] +
             '}ElementName'] = '%s virtual CPU(s)' % virtual_quantity
        item['{' + NSMAP['rasd'] + '}VirtualQuantity'] = virtual_quantity
        item['{' + NSMAP['vmw'] + '}CoresPerSocket'] = cores_per_socket
        return self.client.put_resource(uri, item, EntityType.RASD_ITEM.value)

    def modify_memory(self, virtual_quantity):
        """Updates the memory of a VM.

        :param virtual_quantity: (int): The number of MB of memory to configure
            on the VM.

        :return:  A :class:`lxml.objectify.StringElement` object describing the
            asynchronous task that updates the VM.
        """

        uri = self.href + '/virtualHardwareSection/memory'
        item = self.client.get_resource(uri)
        item['{' + NSMAP['rasd'] +
             '}ElementName'] = '%s virtual CPU(s)' % virtual_quantity
        item['{' + NSMAP['rasd'] + '}VirtualQuantity'] = virtual_quantity
        return self.client.put_resource(uri, item, EntityType.RASD_ITEM.value)

    def power_on(self):
        """Powers on the VM.

        :return:  A :class:`lxml.objectify.StringElement` object describing the
            asynchronous task that operates the VM.
        """
        if self.resource is None:
            self.resource = self.client.get_resource(self.href)
        return self.client.post_linked_resource(
            self.resource, RelationType.POWER_ON, None, None)

<<<<<<< HEAD
    def power_off(self):
        """Powers off the VM.

        :return:  A :class:`lxml.objectify.StringElement` object describing the
            asynchronous task that operates the VM.
        """
        if self.resource is None:
            self.resource = self.client.get_resource(self.href)
        return self.client.post_linked_resource(
            self.resource, RelationType.POWER_OFF, None, None)

    def power_reset(self):
        """Powers reset the VM.

        :return:  A :class:`lxml.objectify.StringElement` object describing the
            asynchronous task that operates the VM.
        """
        if self.resource is None:
            self.resource = self.client.get_resource(self.href)
        return self.client.post_linked_resource(
            self.resource, RelationType.POWER_RESET, None, None)

=======
    def get_cpus(self):
        """Returns the number of CPUs

        :return: A dictionary with:
            num_cpus: (int): number of cpus
            num_cores_per_socket: (int): number of cores per socket
        """

        if self.resource is None:
            self.resource = self.client.get_resource(self.href)
        return {
            'num_cpus':
            int(self.resource.VmSpecSection.NumCpus.text),
            'num_cores_per_socket':
            int(self.resource.VmSpecSection.NumCoresPerSocket.text)
        }

    def get_memory(self):
        """Returns the amount of memory in MB

        :return: (int): Amount of memory in MB
        """

        if self.resource is None:
            self.resource = self.client.get_resource(self.href)
        return int(
            self.resource.VmSpecSection.MemoryResourceMb.Configured.text)
>>>>>>> de37c3df
<|MERGE_RESOLUTION|>--- conflicted
+++ resolved
@@ -94,7 +94,6 @@
         return self.client.post_linked_resource(
             self.resource, RelationType.POWER_ON, None, None)
 
-<<<<<<< HEAD
     def power_off(self):
         """Powers off the VM.
 
@@ -117,7 +116,6 @@
         return self.client.post_linked_resource(
             self.resource, RelationType.POWER_RESET, None, None)
 
-=======
     def get_cpus(self):
         """Returns the number of CPUs
 
@@ -144,5 +142,4 @@
         if self.resource is None:
             self.resource = self.client.get_resource(self.href)
         return int(
-            self.resource.VmSpecSection.MemoryResourceMb.Configured.text)
->>>>>>> de37c3df
+            self.resource.VmSpecSection.MemoryResourceMb.Configured.text)