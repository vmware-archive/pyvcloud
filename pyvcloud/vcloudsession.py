# VMware vCloud Python SDK
# Copyright (c) 2014 VMware, Inc. All Rights Reserved.
#
# Licensed under the Apache License, Version 2.0 (the "License");
# you may not use this file except in compliance with the License.
# You may obtain a copy of the License at
#
#     http://www.apache.org/licenses/LICENSE-2.0
#
# Unless required by applicable law or agreed to in writing, software
# distributed under the License is distributed on an "AS IS" BASIS,
# WITHOUT WARRANTIES OR CONDITIONS OF ANY KIND, either express or implied.
# See the License for the specific language governing permissions and
# limitations under the License.

# coding: utf-8

import requests
import StringIO
import json
import logging
from pyvcloud.schema.vcd.v1_5.schemas.vcloud import sessionType, organizationType
from pyvcloud import _get_logger, Http

class VCS(object):

    def __init__(self, url, username, org, instance, api_url, org_url, version='5.7', verify=True, log=False):
        self.url = url
        self.username = username
        self.token = None
        self.org = org
        self.instance = instance
        self.version = version
        self.verify = verify
        self.api_url = api_url
        self.org_url = org_url
        self.organization = None
        self.response = None
<<<<<<< HEAD
        self.log = log
        self.logger = _get_logger() if log else None
=======
        self.session = None
>>>>>>> a3d2fdc2

    def get_vcloud_headers(self):
        headers = {}
        headers["x-vcloud-authorization"] = self.token
        headers["Accept"] = "application/*+xml;version=" + self.version
        return headers
        
    def login(self, password=None, token=None):
        if token:
            headers = {}
            headers["x-vcloud-authorization"] = token
            headers["Accept"] = "application/*+xml;version=" + self.version
            self.response = Http.get(self.org_url, headers=headers, verify=self.verify, logger=self.logger)
            if self.response.status_code == requests.codes.ok:
                self.token = token
                self.organization = organizationType.parseString(self.response.content, True)
                return True
            else:
                return False
        else:
            headers = {}
            headers["Accept"] = "application/*+xml;version=" + self.version
            self.response = Http.post(self.url, headers=headers, auth=(self.username + "@" + self.org, password), verify=self.verify, logger=self.logger)
            if self.response.status_code == requests.codes.ok:
                self.token = self.response.headers["x-vcloud-authorization"]
                self.session = sessionType.parseString(self.response.content, True)
                self.org_url = filter(lambda link: link.type_ == 'application/vnd.vmware.vcloud.org+xml', self.session.Link)[0].href
                return True
            else:
                return False

    def get_Link(self):
        if self.organization:
            return self.organization.Link
        elif self.session:
            return self.session.Link
        else:
            return False<|MERGE_RESOLUTION|>--- conflicted
+++ resolved
@@ -36,12 +36,9 @@
         self.org_url = org_url
         self.organization = None
         self.response = None
-<<<<<<< HEAD
+        self.session = None
         self.log = log
         self.logger = _get_logger() if log else None
-=======
-        self.session = None
->>>>>>> a3d2fdc2
 
     def get_vcloud_headers(self):
         headers = {}
