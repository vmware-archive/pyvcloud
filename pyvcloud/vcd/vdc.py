# VMware vCloud Director Python SDK
# Copyright (c) 2014 VMware, Inc. All Rights Reserved.
# Licensed under the Apache License, Version 2.0 (the "License");
# you may not use this file except in compliance with the License.
# You may obtain a copy of the License at
#
#     http://www.apache.org/licenses/LICENSE-2.0
#
# Unless required by applicable law or agreed to in writing, software
# distributed under the License is distributed on an "AS IS" BASIS,
# WITHOUT WARRANTIES OR CONDITIONS OF ANY KIND, either express or implied.
# See the License for the specific language governing permissions and
# limitations under the License.

from lxml import etree
from pyvcloud.vcd.client import E
from pyvcloud.vcd.client import E_OVF
from pyvcloud.vcd.client import EntityType
from pyvcloud.vcd.client import find_link
from pyvcloud.vcd.client import NSMAP
from pyvcloud.vcd.client import RelationType
from pyvcloud.vcd.org import Org
from pyvcloud.vcd.utils import get_admin_href
from pyvcloud.vcd.utils import access_control_settings_to_dict


class VDC(object):
    def __init__(self, client, name=None, href=None, resource=None):
        self.client = client
        self.name = name
        self.href = href
        self.resource = resource
        if resource is not None:
            self.name = resource.get('name')
            self.href = resource.get('href')
        self.href_admin = get_admin_href(self.href)

    def get_resource(self):
        if self.resource is None:
            self.resource = self.client.get_resource(self.href)
        return self.resource

    def get_resource_href(self, name, entity_type=EntityType.VAPP):
        if self.resource is None:
            self.resource = self.client.get_resource(self.href)
        result = []
        if hasattr(self.resource, 'ResourceEntities') and \
           hasattr(self.resource.ResourceEntities, 'ResourceEntity'):
            for vapp in self.resource.ResourceEntities.ResourceEntity:
                if entity_type is None or \
                   entity_type.value == vapp.get('type'):
                    if vapp.get('name') == name:
                        result.append(vapp.get('href'))
        if len(result) == 0:
            raise Exception('not found')
        elif len(result) > 1:
            raise Exception('more than one found, use the vapp-id')
        return result[0]

    def reload(self):
        self.resource = self.client.get_resource(self.href)
        if self.resource is not None:
            self.name = self.resource.get('name')
            self.href = self.resource.get('href')

    def get_vapp(self, name):
        return self.client.get_resource(self.get_resource_href(name))

    def delete_vapp(self, name, force=False):
        href = self.get_resource_href(name)
        return self.client.delete_resource(href, force)

    # NOQA refer to http://pubs.vmware.com/vcd-820/index.jsp?topic=%2Fcom.vmware.vcloud.api.sp.doc_27_0%2FGUID-BF9B790D-512E-4EA1-99E8-6826D4B8E6DC.html
    def instantiate_vapp(self,
                         name,
                         catalog,
                         template,
                         network=None,
                         fence_mode='bridged',
                         ip_allocation_mode='dhcp',
                         deploy=True,
                         power_on=True,
                         accept_all_eulas=False,
                         memory=None,
                         cpu=None,
                         disk_size=None,
                         password=None,
                         cust_script=None,
                         vm_name=None,
                         hostname=None,
                         storage_profile=None):
        """
        Instantiate a vApp from a vApp template in a catalog.
        If customization parameters are provided, it will customize the VM and guest OS, taking some assumptions.
        See each parameter for details.

        :param name: (str): The name of the new vApp.
        :param catalog: (str): The name of the catalog.
        :param template: (str): The name of the vApp template.
        :param network: (str): The name of a VDC network.
            When provided, connects the VM to the network.
            It assumes one VM in the vApp and one NIC in the VM.
        :param fence_mode: (str): Fence mode.
            Possible values are `bridged` and `natRouted`
        :param ip_allocation_mode: (str): IP allocation mode.
            Possible values are `pool`, `dhcp` and `static`
        :param deploy: (bool):
        :param power_on: (bool):
        :param accept_all_eulas: (bool): True confirms acceptance of all EULAs in a vApp template.
        :param memory: (int):
        :param cpu: (int):
        :param disk_size: (int):
        :param password: (str):
        :param cust_script: (str):
        :param vm_name: (str): When provided, set the name of the VM.
            It assumes one VM in the vApp.
        :param hostname: (str): When provided, set the hostname of the guest os.
            It assumes one VM in the vApp.
        :param storage_profile: (str):

        :return:  A :class:`lxml.objectify.StringElement` object describing the new vApp.
        """  # NOQA

        if self.resource is None:
            self.resource = self.client.get_resource(self.href)

        # Get hold of the template
        org_href = find_link(self.resource, RelationType.UP,
                             EntityType.ORG.value).href
        org = Org(self.client, href=org_href)
        catalog_item = org.get_catalog_item(catalog, template)
        template_resource = self.client.get_resource(
            catalog_item.Entity.get('href'))

        # If network is not specified by user then default to
        # vApp network name specified in the template
        template_networks = template_resource.xpath(
            '//ovf:NetworkSection/ovf:Network',
            namespaces={
                'ovf': NSMAP['ovf']
            })
        assert len(template_networks) > 0
        network_name_from_template = template_networks[0].get(
            '{' + NSMAP['ovf'] + '}name')
        if ((network is None) and (network_name_from_template != 'none')):
            network = network_name_from_template

        # Find the network in vdc referred to by user, using
        # name of the network
        network_href = network_name = None
        if network is not None:
            if hasattr(self.resource, 'AvailableNetworks') and \
               hasattr(self.resource.AvailableNetworks, 'Network'):
                for n in self.resource.AvailableNetworks.Network:
                    if network == n.get('name'):
                        network_href = n.get('href')
                        network_name = n.get('name')
                        break
            if network_href is None:
                raise Exception(
                    'Network \'%s\' not found in the Virtual Datacenter.' %
                    network)

        # Configure the network of the vApp
        vapp_instantiation_param = None
        if network_name is not None:
            network_configuration = E.Configuration(
                E.ParentNetwork(href=network_href), E.FenceMode(fence_mode))

            if fence_mode == 'natRouted':
                # TODO(need to find the vm_id)
                vm_id = None
                network_configuration.append(
                    E.Features(
                        E.NatService(
                            E.IsEnabled('true'), E.NatType('ipTranslation'),
                            E.Policy('allowTraffic'),
                            E.NatRule(
                                E.OneToOneVmRule(
                                    E.MappingMode('automatic'),
                                    E.VAppScopedVmId(vm_id), E.VmNicId(0))))))

            vapp_instantiation_param = E.InstantiationParams(
                E.NetworkConfigSection(
                    E_OVF.Info('Configuration for logical networks'),
                    E.NetworkConfig(
                        network_configuration, networkName=network_name)))

        # Get all vms in the vapp template
        vms = template_resource.xpath(
            '//vcloud:VAppTemplate/vcloud:Children/vcloud:Vm',
            namespaces=NSMAP)
        assert len(vms) > 0

        vm_instantiation_param = E.InstantiationParams()

        # Configure network of the first vm
        if network_name is not None:
            primary_index = int(vms[
                0].NetworkConnectionSection.PrimaryNetworkConnectionIndex.text)
            vm_instantiation_param.append(
                E.NetworkConnectionSection(
                    E_OVF.Info(
                        'Specifies the available VM network connections'),
                    E.NetworkConnection(
                        E.NetworkConnectionIndex(primary_index),
                        E.IsConnected('true'),
                        E.IpAddressAllocationMode(ip_allocation_mode.upper()),
                        network=network_name)))

        # Configure cpu, memory, disk of the first vm
        cpu_params = memory_params = disk_params = None
        if memory is not None or cpu is not None or disk_size is not None:
            virtual_hardware_section = E_OVF.VirtualHardwareSection(
                E_OVF.Info('Virtual hardware requirements'))
            items = vms[0].xpath(
                '//ovf:VirtualHardwareSection/ovf:Item',
                namespaces={
                    'ovf': NSMAP['ovf']
                })
            for item in items:
                if memory is not None and memory_params is None:
                    if item['{' + NSMAP['rasd'] + '}ResourceType'] == 4:
                        item['{' + NSMAP['rasd'] +
                             '}ElementName'] = '%s MB of memory' % memory
                        item['{' + NSMAP['rasd'] + '}VirtualQuantity'] = memory
                        memory_params = item
                        virtual_hardware_section.append(memory_params)

                if cpu is not None and cpu_params is None:
                    if item['{' + NSMAP['rasd'] + '}ResourceType'] == 3:
                        item['{' + NSMAP['rasd'] +
                             '}ElementName'] = '%s virtual CPU(s)' % cpu
                        item['{' + NSMAP['rasd'] + '}VirtualQuantity'] = cpu
                        cpu_params = item
                        virtual_hardware_section.append(cpu_params)

                if disk_size is not None and disk_params is None:
                    if item['{' + NSMAP['rasd'] + '}ResourceType'] == 17:
                        item['{' + NSMAP['rasd'] + '}Parent'] = None
                        item['{' + NSMAP['rasd'] + '}HostResource'].attrib[
                            '{' + NSMAP['vcloud'] +
                            '}capacity'] = '%s' % disk_size
                        item['{' + NSMAP['rasd'] +
                             '}VirtualQuantity'] = disk_size * 1024 * 1024
                        disk_params = item
                        virtual_hardware_section.append(disk_params)
            vm_instantiation_param.append(virtual_hardware_section)

        # Configure guest customization for the vm
        if password is not None or cust_script is not None or \
           hostname is not None:
            guest_customization_param = E.GuestCustomizationSection(
                E_OVF.Info('Specifies Guest OS Customization Settings'),
                E.Enabled('true'),
            )
            if password is None:
                guest_customization_param.append(
                    E.AdminPasswordEnabled('false'))
            else:
                guest_customization_param.append(
                    E.AdminPasswordEnabled('true'))
                guest_customization_param.append(E.AdminPasswordAuto('false'))
                guest_customization_param.append(E.AdminPassword(password))
                guest_customization_param.append(
                    E.ResetPasswordRequired('false'))
            if cust_script is not None:
                guest_customization_param.append(
                    E.CustomizationScript(cust_script))
            if hostname is not None:
                guest_customization_param.append(E.ComputerName(hostname))
            vm_instantiation_param.append(guest_customization_param)

        # Craft the <SourcedItem> element for the first VM
        sourced_item = E.SourcedItem(
            E.Source(
                href=vms[0].get('href'),
                id=vms[0].get('id'),
                name=vms[0].get('name'),
                type=vms[0].get('type')))

        vm_general_params = E.VmGeneralParams()
        if vm_name is not None:
            vm_general_params.append(E.Name(vm_name))

        # TODO(check if it needs customization if network, cpu or memory...)
        if disk_size is None and \
           password is None and \
           cust_script is None and \
           hostname is None:
            needs_customization = 'false'
        else:
            needs_customization = 'true'
        vm_general_params.append(E.NeedsCustomization(needs_customization))
        sourced_item.append(vm_general_params)
        sourced_item.append(vm_instantiation_param)

        if storage_profile is not None:
            sp = self.get_storage_profile(storage_profile)
            vapp_storage_profile = E.StorageProfile(
                href=sp.get('href'),
                id=sp.get('href').split('/')[-1],
                type=sp.get('type'),
                name=sp.get('name'))
            sourced_item.append(vapp_storage_profile)

        # Cook the entire vApp Template instantiation element
        deploy_param = 'true' if deploy else 'false'
        power_on_param = 'true' if power_on else 'false'
        all_eulas_accepted = 'true' if accept_all_eulas else 'false'

        vapp_template_params = E.InstantiateVAppTemplateParams(
            name=name, deploy=deploy_param, powerOn=power_on_param)

        if vapp_instantiation_param is not None:
            vapp_template_params.append(vapp_instantiation_param)

        vapp_template_params.append(
            E.Source(href=catalog_item.Entity.get('href')))

        vapp_template_params.append(sourced_item)

        vapp_template_params.append(E.AllEULAsAccepted(all_eulas_accepted))

        # TODO(use post_linked_resource?)
        return self.client.post_resource(
            self.href + '/action/instantiateVAppTemplate',
            vapp_template_params,
            EntityType.INSTANTIATE_VAPP_TEMPLATE_PARAMS.value)

    def list_resources(self, entity_type=None):
        if self.resource is None:
            self.resource = self.client.get_resource(self.href)
        result = []
        if hasattr(self.resource, 'ResourceEntities') and \
           hasattr(self.resource.ResourceEntities, 'ResourceEntity'):
            for vapp in self.resource.ResourceEntities.ResourceEntity:
                if entity_type is None or \
                   entity_type.value == vapp.get('type'):
                    result.append({'name': vapp.get('name')})
        return result

    def add_disk(self,
                 name,
                 size,
                 bus_type=None,
                 bus_sub_type=None,
                 description=None,
                 storage_profile_name=None):
        """
        Request the creation of an indendent disk.
        :param name: (str): The name of the new disk.
        :param size: (int): The size of the new disk in bytes.
        :param bus_type: (str): The bus type of the new disk.
        :param bus_subtype: (str): The bus subtype  of the new disk.
        :param description: (str): A description of the new disk.
        :param storage_profile_name: (str): The name of an existing storage profile to be used by the new disk.
        :return:  A :class:`lxml.objectify.StringElement` object describing the asynchronous Task creating the disk.
        """  # NOQA
        if self.resource is None:
            self.resource = self.client.get_resource(self.href)

        disk_params = E.DiskCreateParams(E.Disk(name=name, size=str(size)))

        if description is not None:
            disk_params.Disk.append(E.Description(description))

        if bus_type is not None and bus_sub_type is not None:
            disk_params.Disk.attrib['busType'] = bus_type
            disk_params.Disk.attrib['busSubType'] = bus_sub_type

        if storage_profile_name is not None:
            storage_profile = self.get_storage_profile(storage_profile_name)
            disk_params.Disk.append(storage_profile)

        return self.client.post_linked_resource(
            self.resource, RelationType.ADD,
            EntityType.DISK_CREATE_PARMS.value, disk_params)

    def update_disk(self,
                    name,
                    size,
                    new_name=None,
                    description=None,
                    storage_profile_name=None,
                    iops=None,
                    disk_id=None):
        """
        Update an existing independent disk.
        :param name: (str): The existing name of the disk.
        :param size: (int): The size of the new disk in bytes.
        :param new_name: (str): The new name for the disk.
        :param iops: (str): The new iops for the disk.
        :param storage_profile_name: (str): The storage profile that the disk belongs to.
        :param description: (str): A description of the new disk.
        :param disk_id: (str): The disk_id of the existing disk.
        :return:  A :class:`lxml.objectify.StringElement` object describing the asynchronous Task creating the disk.
        """  # NOQA
        if self.resource is None:
            self.resource = self.client.get_resource(self.href)

        if iops is None:
            disk_params = E.Disk(name=name, size=str(size))
        else:
            disk_params = E.Disk(name=name, size=str(size), iops=iops)

        if description is not None:
            disk_params.append(E.Description(description))

        if disk_id is not None:
            disk = self.get_disk(None, disk_id)
        else:
            disk = self.get_disk(name)

        if storage_profile_name is not None:
            storage_profile = self.get_storage_profile(storage_profile_name)
            sp = etree.XML(etree.tostring(storage_profile, pretty_print=True))
            sp_href = sp.attrib['href']
            disk_params.append(
                E.StorageProfile(href=sp_href, name=storage_profile_name))
        if disk is None:
            raise Exception('Could not locate Disk %s for update. ' % disk_id)

        return self.client.put_linked_resource(
            disk, RelationType.EDIT, EntityType.DISK.value, disk_params)

    def delete_disk(self, name, disk_id=None):
        """
        Delete an existing independent disk.
        :param name: (str): The name of the Disk to delete.
        :param disk_id: (str): The id of the disk to delete.
        :param description: (str): The id of the existing disk.
        :return:  A :class:`lxml.objectify.StringElement` object describing the asynchronous Task creating the disk.
        """  # NOQA
        if self.resource is None:
            self.resource = self.client.get_resource(self.href)

        if disk_id is not None:
            disk = self.get_disk(None, disk_id)
        else:
            disk = self.get_disk(name)

        return self.client.delete_linked_resource(disk, RelationType.REMOVE,
                                                  None)

    def get_disks(self):
        """
        Request a list of independent disks defined in a vdc.
        :return: An array of :class:`lxml.objectify.StringElement` objects describing the existing Disks.
        """  # NOQA

        if self.resource is None:
            self.resource = self.client.get_resource(self.href)

        disks = []
        if hasattr(self.resource, 'ResourceEntities') and \
           hasattr(self.resource.ResourceEntities, 'ResourceEntity'):
            for resourceEntity in \
                    self.resource.ResourceEntities.ResourceEntity:

                if resourceEntity.get('type') == \
                   EntityType.DISK.value:
                    disk = self.client.get_resource(resourceEntity.get('href'))
                    attached_vms = self.client.get_linked_resource(
                        disk, RelationType.DOWN, EntityType.VMS.value)
                    disk['attached_vms'] = attached_vms
                    disks.append(disk)
        return disks

    def get_disk(self, name, disk_id=None):
        """
        Return information for an independent disk.
        :param name: (str): The name of the disk.
        :param disk_id: (str): The id of the disk.
        :return: Disk
        """  # NOQA

        if self.resource is None:
            self.resource = self.client.get_resource(self.href)

        disks = self.get_disks()

        result = None
        if disk_id is not None:
            if not disk_id.startswith('urn:vcloud:disk:'):
                disk_id = 'urn:vcloud:disk:' + disk_id
            for disk in disks:
                if disk.get('id') == disk_id:
                    result = disk
                    # disk-id's are unique so it's ok to break the loop
                    # and stop looking further.
                    break
        elif name is not None:
            for disk in disks:
                if disk.get('name') == name:
                    if result is None:
                        result = disk
                    else:
                        raise Exception('Found multiple disks with name %s'
                                        ', please specify disk id along '
                                        'with disk name. ' % disk.get('name'))
        if result is None:
            raise Exception('No disk found with the given name/id.')
        else:
            return result

    def change_disk_owner(self, name, user_href, disk_id=None):
        """
        Change the ownership of an independent disk to a given user.
        :param name: Name of the independent disk.
        :param user_href: Href of the new Owner or User.
        :param disk_id: Disk Id (Required if there are multiple disks with same name).
        :return: None
        """ # NOQA
        if self.resource is None:
            self.resource = self.client.get_resource(self.href)

        if disk_id is not None:
            disk = self.get_disk(None, disk_id)
        else:
            disk = self.get_disk(name)
        new_owner = disk.Owner
        new_owner.User.set('href', user_href)
        etree.cleanup_namespaces(new_owner)
        return self.client.put_resource(
            disk.get('href') + '/owner/', new_owner, EntityType.OWNER.value)

    def get_storage_profiles(self):
        """
        Request a list of the Storage Profiles defined in a Virtual Data Center.
        :return: An array of :class:`lxml.objectify.StringElement` objects describing the existing Storage Profiles.
        """  # NOQA
        profile_list = []
        if self.resource is None:
            self.resource = self.client.get_resource(self.href)

        if hasattr(self.resource, 'VdcStorageProfiles') and \
           hasattr(self.resource.VdcStorageProfiles, 'VdcStorageProfile'):
            for profile in self.resource.VdcStorageProfiles.VdcStorageProfile:
                profile_list.append(profile)
                return profile_list
        return None

    def get_storage_profile(self, profile_name):
        """
        Request a specific Storage Profile within a Virtual Data Center.
        :param profile_name: (str): The name of the requested storage profile.
        :return: (VdcStorageProfileType)  A :class:`lxml.objectify.StringElement` object describing the requested storage profile.
        """  # NOQA
        if self.resource is None:
            self.resource = self.client.get_resource(self.href)

        if hasattr(self.resource, 'VdcStorageProfiles') and \
           hasattr(self.resource.VdcStorageProfiles, 'VdcStorageProfile'):
            for profile in self.resource.VdcStorageProfiles.VdcStorageProfile:
                if profile.get('name') == profile_name:
                    return profile

        raise Exception(
            'Storage Profile named \'%s\' not found' % profile_name)

    def enable_vdc(self, enable=True):
        """
        Enable current VDC

        :param is_enabled: (bool): enable/disable the vdc
        :return: (OrgVdcType) updated vdc object.
        """  # NOQA

        resource_admin = self.client.get_resource(self.href_admin)
        link = RelationType.ENABLE if enable else RelationType.DISABLE
        return self.client.post_linked_resource(resource_admin, link, None,
                                                None)

    def delete_vdc(self):
        """
        Delete the current Organization vDC
        :param vdc_name: The name of the org vdc to delete
        :return:
        """  # NOQA

        if self.resource is None:
            self.resource = self.client.get_resource(self.href)

        return self.client.delete_linked_resource(self.resource,
                                                  RelationType.REMOVE, None)

<<<<<<< HEAD
    def create_vapp(self,
                    name,
                    description=None,
                    network=None,
                    fence_mode='bridged',
                    accept_all_eulas=None):
        """
        Create a new vApp in this VDC

        :param name: (str) Name of the new vApp
        :param description: (str) Description of the new vApp
        :param network: (str) Name of the OrgVDC network to connect the vApp to
        :param fence_mode: (str): Network fence mode.
            Possible values are `bridged` and `natRouted`
        :param accept_all_eulas: (bool): True confirms acceptance of all EULAs in a vApp template.
        :return:  A :class:`lxml.objectify.StringElement` object representing a sparsely populated vApp element in the target VDC.
        """  # NOQA

        if self.resource is None:
            self.resource = self.client.get_resource(self.href)

        network_href = network_name = None
        if network is not None:
            if hasattr(self.resource, 'AvailableNetworks') and \
               hasattr(self.resource.AvailableNetworks, 'Network'):
                for n in self.resource.AvailableNetworks.Network:
                    if network == n.get('name'):
                        network_href = n.get('href')
                        network_name = n.get('name')
                        break
            if network_href is None:
                raise Exception(
                    'Network \'%s\' not found in the Virtual Datacenter.' %
                    network)

        vapp_instantiation_param = None
        if network_name is not None:
            network_configuration = E.Configuration(
                E.ParentNetwork(href=network_href), E.FenceMode(fence_mode))

            vapp_instantiation_param = E.InstantiationParams(
                E.NetworkConfigSection(
                    E_OVF.Info('Configuration for logical networks'),
                    E.NetworkConfig(
                        network_configuration, networkName=network_name)))

        params = E.ComposeVAppParams(name=name)
        if description is not None:
            params.append(E.Description(description))
        if vapp_instantiation_param is not None:
            params.append(vapp_instantiation_param)
        if accept_all_eulas is not None:
            params.append(E.AllEULAsAccepted(accept_all_eulas))

        return self.client.post_linked_resource(
            self.resource, RelationType.ADD,
            EntityType.COMPOSE_VAPP_PARAMS.value, params)
=======
    def get_access_control_settings(self):
        """
        Get the access control settings of the vdc.
        :return: (dict): Access control settings of the vdc.
        """  # NOQA
        vdc_resource = self.get_resource()
        access_control_settings = self.client.get_linked_resource(
            vdc_resource, RelationType.DOWN,
            EntityType.CONTROL_ACCESS_PARAMS.value)
        return access_control_settings_to_dict(access_control_settings)
>>>>>>> 067ba70d
<|MERGE_RESOLUTION|>--- conflicted
+++ resolved
@@ -20,8 +20,8 @@
 from pyvcloud.vcd.client import NSMAP
 from pyvcloud.vcd.client import RelationType
 from pyvcloud.vcd.org import Org
+from pyvcloud.vcd.utils import access_control_settings_to_dict
 from pyvcloud.vcd.utils import get_admin_href
-from pyvcloud.vcd.utils import access_control_settings_to_dict
 
 
 class VDC(object):
@@ -585,24 +585,35 @@
         return self.client.delete_linked_resource(self.resource,
                                                   RelationType.REMOVE, None)
 
-<<<<<<< HEAD
+    def get_access_control_settings(self):
+        """Get the access control settings of the vdc.
+
+        :return: (dict): Access control settings of the vdc.
+        """
+        vdc_resource = self.get_resource()
+        access_control_settings = self.client.get_linked_resource(
+            vdc_resource, RelationType.DOWN,
+            EntityType.CONTROL_ACCESS_PARAMS.value)
+        return access_control_settings_to_dict(access_control_settings)
+
     def create_vapp(self,
                     name,
                     description=None,
                     network=None,
                     fence_mode='bridged',
                     accept_all_eulas=None):
-        """
-        Create a new vApp in this VDC
+        """Create a new vApp in this VDC
 
         :param name: (str) Name of the new vApp
         :param description: (str) Description of the new vApp
         :param network: (str) Name of the OrgVDC network to connect the vApp to
         :param fence_mode: (str): Network fence mode.
             Possible values are `bridged` and `natRouted`
-        :param accept_all_eulas: (bool): True confirms acceptance of all EULAs in a vApp template.
-        :return:  A :class:`lxml.objectify.StringElement` object representing a sparsely populated vApp element in the target VDC.
-        """  # NOQA
+        :param accept_all_eulas: (bool): True confirms acceptance of all EULAs
+            in a vApp template.
+        :return:  A :class:`lxml.objectify.StringElement` object representing a
+            sparsely populated vApp element in the target VDC.
+        """
 
         if self.resource is None:
             self.resource = self.client.get_resource(self.href)
@@ -642,16 +653,4 @@
 
         return self.client.post_linked_resource(
             self.resource, RelationType.ADD,
-            EntityType.COMPOSE_VAPP_PARAMS.value, params)
-=======
-    def get_access_control_settings(self):
-        """
-        Get the access control settings of the vdc.
-        :return: (dict): Access control settings of the vdc.
-        """  # NOQA
-        vdc_resource = self.get_resource()
-        access_control_settings = self.client.get_linked_resource(
-            vdc_resource, RelationType.DOWN,
-            EntityType.CONTROL_ACCESS_PARAMS.value)
-        return access_control_settings_to_dict(access_control_settings)
->>>>>>> 067ba70d
+            EntityType.COMPOSE_VAPP_PARAMS.value, params)