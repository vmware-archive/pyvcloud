# VMware vCloud Director Python SDK
# Copyright (c) 2014-2019 VMware, Inc. All Rights Reserved.
#
# Licensed under the Apache License, Version 2.0 (the "License");
# you may not use this file except in compliance with the License.
# You may obtain a copy of the License at
#
#     http://www.apache.org/licenses/LICENSE-2.0
#
# Unless required by applicable law or agreed to in writing, software
# distributed under the License is distributed on an "AS IS" BASIS,
# WITHOUT WARRANTIES OR CONDITIONS OF ANY KIND, either express or implied.
# See the License for the specific language governing permissions and
# limitations under the License.
import unittest
from uuid import uuid1
from pyvcloud.system_test_framework.base_test import BaseTestCase
from pyvcloud.system_test_framework.environment import Environment
from pyvcloud.system_test_framework.constants.gateway_constants import \
    GatewayConstants
from pyvcloud.system_test_framework.constants.ovdc_network_constant import \
    OvdcNetConstants
from pyvcloud.vcd.firewall_rule import FirewallRule
from pyvcloud.vcd.gateway import Gateway


class TestFirewallRules(BaseTestCase):
    """Test firewall rules functionalities implemented in pyvcloud."""
    # All tests in this module should be run as System Administrator.
    # Firewall Rule
    _firewall_rule_name = 'Rule Name Test'+str(uuid1())
    _name = GatewayConstants.name
    _rule_id = None

    def test_0000_setup(self):
        """Add Firewall Rules in the gateway.

        Invokes the add_firewall_rule of the gateway.
        """
        TestFirewallRules._client = Environment.get_sys_admin_client()
        TestFirewallRules._config = Environment.get_config()
        gateway = Environment. \
            get_test_gateway(TestFirewallRules._client)
        TestFirewallRules._gateway_obj = Gateway(
            TestFirewallRules._client,
            TestFirewallRules._name,
            href=gateway.get('href'))
        TestFirewallRules._external_network = \
            Environment.get_test_external_network(TestFirewallRules._client)

        TestFirewallRules._gateway_obj.add_firewall_rule(
            TestFirewallRules._firewall_rule_name)
        firewall_rules_resource = \
            TestFirewallRules._gateway_obj.get_firewall_rules()

        # Verify
        matchFound = False
        for firewallRule in firewall_rules_resource.firewallRules.firewallRule:
            if firewallRule['name'] == TestFirewallRules._firewall_rule_name:
                TestFirewallRules._rule_id = firewallRule.id
                matchFound = True
                break
        self.assertTrue(matchFound)

    def test_0001_list_firewall_rules(self):
        """List Firewall Rules of the gateway.

        Invokes the get_firewall_rules_list of the gateway.
        """
        TestFirewallRules._config = Environment.get_config()
        gateway = Environment. \
            get_test_gateway(TestFirewallRules._client)
        gateway_obj = Gateway(
            TestFirewallRules._client,
            TestFirewallRules._name,
            href=gateway.get('href'))
        firewall_rules_list = gateway_obj.get_firewall_rules_list()
        # Verify
        self.assertTrue(len(firewall_rules_list) > 0)

    def test_0010_get_created_firewall_rule(self):
        """Get the Firewall Rule created in setup."""
        firewall_obj = FirewallRule(TestFirewallRules._client,
                                    TestFirewallRules._name,
                                    TestFirewallRules._rule_id)
        firewall_res = firewall_obj._get_resource()
        self.assertIsNotNone(firewall_res)

    def test_0020_list_source_objects(self):
        object_res = TestFirewallRules._gateway_obj.list_firewall_objects(
            'source', 'gatewayinterface')
        if object_res:
            self.assertTrue(len(object_res) > 0)

        object_res = TestFirewallRules._gateway_obj.list_firewall_objects(
            'source', 'virtualmachine')
        if object_res:
            self.assertTrue(len(object_res) > 0)

        object_res = TestFirewallRules._gateway_obj.list_firewall_objects(
            'source', 'ipset')

    def test_0030_list_destination_objects(self):
        object_res = TestFirewallRules._gateway_obj.list_firewall_objects(
            'destination', 'gatewayinterface')
        if object_res:
            self.assertTrue(len(object_res) > 0)

        object_res = TestFirewallRules._gateway_obj.list_firewall_objects(
            'destination', 'virtualmachine')
        if object_res:
            self.assertTrue(len(object_res) > 0)

    def test_0040_list_object_types(self):
        object_res = TestFirewallRules._gateway_obj.list_firewall_object_types(
            'destination')
        if object_res:
            self.assertTrue(len(object_res) > 0)

        object_res = \
            TestFirewallRules._gateway_obj.list_firewall_object_types('source')
        if object_res:
            self.assertTrue(len(object_res) > 0)

    def test_0050_edit(self):
        firewall_obj = FirewallRule(TestFirewallRules._client,
                                    TestFirewallRules._name,
                                    TestFirewallRules._rule_id)
        ext_net_resource = TestFirewallRules._external_network.get_resource()
<<<<<<< HEAD
        source_object = [
            ext_net_resource.get('name') + ':gatewayinterface',
            OvdcNetConstants.routed_net_name + ':network', '2.3.2.2:ip'
        ]
        destination_object = [
            ext_net_resource.get('name') + ':gatewayinterface',
            OvdcNetConstants.routed_net_name + ':network', '2.3.2.2:ip'
        ]
        firewall_obj.edit(source_object, destination_object)
=======
        source_object = [ext_net_resource.get('name') +':gatewayinterface',
                         OvdcNetConstants.routed_net_name+':network',
                         '2.3.2.2:ip']
        destination_object = [ext_net_resource.get('name') +
                             ':gatewayinterface',
                         OvdcNetConstants.routed_net_name+':network',
                              '2.3.2.2:ip']
        source = [{'tcp':{'any':'any'}}, {'icmp':{'any':'any'}},
                                          {'any':{'any':'any'}}]
        firewall_obj.edit(source_object, destination_object, source)
>>>>>>> 1a075cc6

        # Verify
        firewall_obj._reload()
        firewall_res = firewall_obj.resource
        self.assertTrue(hasattr(firewall_res.source, 'vnicGroupId'))
        self.assertTrue(hasattr(firewall_res.source, 'groupingObjectId'))
        self.assertTrue(hasattr(firewall_res.source, 'ipAddress'))
        self.assertTrue(hasattr(firewall_res.destination, 'vnicGroupId'))
        self.assertTrue(hasattr(firewall_res.destination, 'groupingObjectId'))
        self.assertTrue(hasattr(firewall_res.destination, 'ipAddress'))

<<<<<<< HEAD
    def test_0041_enable_disable_firewall_rule(self):
        firewall_obj = FirewallRule(TestFirewallRules._client,
                                    TestFirewallRules._name,
                                    TestFirewallRules._rule_id)
        result = firewall_obj.enable_disable_firewall_rule(False)
        self.assertIsNone(result)
        result = firewall_obj.enable_disable_firewall_rule(True)
        self.assertIsNone(result)
=======
        self.assertTrue(hasattr(firewall_res.application, 'service'))
>>>>>>> 1a075cc6

    def test_0098_teardown(self):
        firewall_obj = FirewallRule(TestFirewallRules._client,
                                    TestFirewallRules._name,
                                    TestFirewallRules._rule_id)
        firewall_obj.delete()
        # Verify
        firewall_rules_resource = \
            TestFirewallRules._gateway_obj.get_firewall_rules()

        # Verify
        matchFound = False
        for firewallRule in firewall_rules_resource.firewallRules.firewallRule:
            if firewallRule['id'] == TestFirewallRules._rule_id:
                matchFound = True
                break
        self.assertFalse(matchFound)

    def test_0099_cleanup(self):
        """Release all resources held by this object for testing purposes."""
        TestFirewallRules._client.logout()


if __name__ == '__main__':
    unittest.main()<|MERGE_RESOLUTION|>--- conflicted
+++ resolved
@@ -127,17 +127,6 @@
                                     TestFirewallRules._name,
                                     TestFirewallRules._rule_id)
         ext_net_resource = TestFirewallRules._external_network.get_resource()
-<<<<<<< HEAD
-        source_object = [
-            ext_net_resource.get('name') + ':gatewayinterface',
-            OvdcNetConstants.routed_net_name + ':network', '2.3.2.2:ip'
-        ]
-        destination_object = [
-            ext_net_resource.get('name') + ':gatewayinterface',
-            OvdcNetConstants.routed_net_name + ':network', '2.3.2.2:ip'
-        ]
-        firewall_obj.edit(source_object, destination_object)
-=======
         source_object = [ext_net_resource.get('name') +':gatewayinterface',
                          OvdcNetConstants.routed_net_name+':network',
                          '2.3.2.2:ip']
@@ -148,8 +137,6 @@
         source = [{'tcp':{'any':'any'}}, {'icmp':{'any':'any'}},
                                           {'any':{'any':'any'}}]
         firewall_obj.edit(source_object, destination_object, source)
->>>>>>> 1a075cc6
-
         # Verify
         firewall_obj._reload()
         firewall_res = firewall_obj.resource
@@ -159,8 +146,9 @@
         self.assertTrue(hasattr(firewall_res.destination, 'vnicGroupId'))
         self.assertTrue(hasattr(firewall_res.destination, 'groupingObjectId'))
         self.assertTrue(hasattr(firewall_res.destination, 'ipAddress'))
+        self.assertTrue(hasattr(firewall_res.application, 'service'))
 
-<<<<<<< HEAD
+
     def test_0041_enable_disable_firewall_rule(self):
         firewall_obj = FirewallRule(TestFirewallRules._client,
                                     TestFirewallRules._name,
@@ -169,9 +157,7 @@
         self.assertIsNone(result)
         result = firewall_obj.enable_disable_firewall_rule(True)
         self.assertIsNone(result)
-=======
-        self.assertTrue(hasattr(firewall_res.application, 'service'))
->>>>>>> 1a075cc6
+
 
     def test_0098_teardown(self):
         firewall_obj = FirewallRule(TestFirewallRules._client,
