--- conflicted
+++ resolved
@@ -97,14 +97,33 @@
                 return self.client.get_resource(ext_net.get('href'))
         raise Exception('External network \'%s\' not found.' % name)
 
-<<<<<<< HEAD
+    def get_vxlan_network_pool(self, vxlan_network_pool_name):
+        """Fetch a vxlan_network_pool by its name. (deprecated function)
+        
+        :param: vxlan_network_pool_name (str): name of the vxlan_network_pool.
+        :return: (lxml.objectify.ObjectifiedElement): vxlan_network_pool.
+        :raises: Exception: If the named vxlan_network_pool cannot be found.
+        """
+        query_filter = 'name==%s' % urllib.parse.quote_plus(
+            vxlan_network_pool_name)
+        query = self.client.get_typed_query(
+            'networkPool',
+            query_result_format=QueryResultFormat.RECORDS,
+            qfilter=query_filter)
+        records = list(query.execute())
+        vxlan_network_pool_record = None
+        for record in records:
+            if vxlan_network_pool_name == record.get('name'):
+                vxlan_network_pool_record = record
+                break
+        if vxlan_network_pool_record is not None:
+            return vxlan_network_pool_record
+        raise Exception('vxlan_network_pool \'%s\' not found' %
+                        vxlan_network_pool_name)
+                        
     def get_obj_by_name(self, obj_type, obj_name):
         """Fetch an object by its name.
-=======
-    def get_vxlan_network_pool(self, vxlan_network_pool_name):
-        """Fetch a vxlan_network_pool by its name.
->>>>>>> e26c35c9
-
+        
         :param: obj_type (str): type of the object.
         :param: obj_name (str): name of the object.
         :return: (lxml.objectify.ObjectifiedElement): object record.
