# vCloud CLI 0.1
#
# Copyright (c) 2014 VMware, Inc. All Rights Reserved.
#
# This product is licensed to you under the
# Apache License, Version 2.0 (the "License").
# You may not use this product except in compliance with the License.
#
# This product may include a number of subcomponents with
# separate copyright notices and license terms. Your use of the source
# code for the these subcomponents is subject to the terms and
# conditions of the subcomponent's license, as noted in the LICENSE file.
#

import click
from pyvcloud.vcd.client import QueryResultFormat
from pyvcloud.vcd.org import Org
from pyvcloud.vcd.utils import to_dict
from pyvcloud.vcd.utils import vapp_to_dict
from pyvcloud.vcd.vapp import VApp
from pyvcloud.vcd.vdc import VDC
from vcd_cli.utils import is_admin
from vcd_cli.utils import is_sysadmin
from vcd_cli.utils import restore_session
from vcd_cli.utils import stderr
from vcd_cli.utils import stdout
from vcd_cli.vcd import abort_if_false
from vcd_cli.vcd import vcd


@vcd.group(short_help='manage vApps')
@click.pass_context
def vapp(ctx):
    """Manage vApps in vCloud Director.

\b
    Examples
        vcd vapp list
            Get list of vApps in current virtual datacenter.
\b
        vcd vapp info my-vapp
            Get details of the vApp 'my-vapp'.
\b
        vcd vapp create my-catalog my-template my-vapp
            Create a new vApp with default settings.
\b
        vcd vapp create my-catalog my-template my-vapp \\
                 --cpu 4 --memory 4096 --disk-size 20000 \\
                 --network net1 --ip-allocation-mode pool \\
                 --hostname myhost --vm-name my-vm --accept-all-eulas \\
                 --storage-profile '*'
            Create a new vApp with customized settings.
\b
        vcd vapp delete my-vapp --yes --force
            Delete a vApp.
\b
        vcd --no-wait vapp delete my-vapp --yes --force
            Delete a vApp without waiting for completion.
\b
        vcd vapp update-lease my-vapp 7776000
            Set vApp lease to 90 days.
\b
        vcd vapp update-lease my-vapp 0
            Set vApp lease to no expiration.
\b
        vcd vapp shutdown my-vapp --yes
            Gracefully shutdown a vApp.
\b
        vcd vapp power-off my-vapp
            Power off a vApp.
\b
        vcd vapp power-on my-vapp
            Power on a vApp.
\b
        vcd vapp capture my-vapp my-catalog
            Capture a vApp as a template in a catalog.
\b
<<<<<<< HEAD
        vcd vapp add-disk my-vapp my-vm 10000
            Add a disk of 10000 MB to a VM.
=======
        vcd vapp attach my-vapp my-vm disk-name
            Attach a disk to a vm in the given vapp.
\b
        vcd vapp detach my-vapp my-vm disk-name
            Detach a disk from a vm in the given vapp.
>>>>>>> 9569162d
    """  # NOQA
    if ctx.invoked_subcommand is not None:
        try:
            restore_session(ctx)
            if not ctx.obj['profiles'].get('vdc_in_use') or \
               not ctx.obj['profiles'].get('vdc_href'):
                raise Exception('select a virtual datacenter')
        except Exception as e:
            stderr(e, ctx)


@vapp.command(short_help='show vApp details')
@click.pass_context
@click.argument('name',
                metavar='<name>',
                required=True)
def info(ctx, name):
    try:
        client = ctx.obj['client']
        vdc_href = ctx.obj['profiles'].get('vdc_href')
        vdc = VDC(client, href=vdc_href)
        vapp_resource = vdc.get_vapp(name)
        vapp = VApp(client, resource=vapp_resource)
        md = vapp.get_metadata()
        stdout(vapp_to_dict(vapp_resource, md), ctx)
    except Exception as e:
        stderr(e, ctx)


@vapp.command(short_help='Attach disk to VM in vApp')
@click.pass_context
@click.argument('vapp_name',
                metavar='<vapp_name>',
                required=True)
@click.argument('vm-name',
                metavar='<vm-name>',
                required=True)
@click.argument('disk-name',
                metavar='<disk-name>',
                required=True)
def attach(ctx, vapp_name, vm_name, disk_name):
    try:
        client = ctx.obj['client']
        vdc_href = ctx.obj['profiles'].get('vdc_href')
        vdc = VDC(client, href=vdc_href)
        disk = vdc.get_disk(disk_name)
        vapp_resource = vdc.get_vapp(vapp_name)
        vapp = VApp(client, resource=vapp_resource)
        task = vapp.attach_disk_to_vm(
            disk_href=disk.get('href'),
            disk_type=disk.get('type'),
            disk_name=disk_name,
            vm_name=vm_name)
        stdout(task, ctx)
    except Exception as e:
        stderr(e, ctx)


@vapp.command(short_help='Detach disk from VM in vApp')
@click.pass_context
@click.argument('vapp_name',
                metavar='<vapp_name>',
                required=True)
@click.argument('vm-name',
                metavar='<vm-name>',
                required=True)
@click.argument('disk-name',
                metavar='<disk-name>',
                required=True)
def detach(ctx, vapp_name, vm_name, disk_name):
    try:
        client = ctx.obj['client']
        vdc_href = ctx.obj['profiles'].get('vdc_href')
        vdc = VDC(client, href=vdc_href)
        disk = vdc.get_disk(disk_name)
        vapp_resource = vdc.get_vapp(vapp_name)
        vapp = VApp(client, resource=vapp_resource)
        task = vapp.detach_disk_from_vm(
            disk_href=disk.get('href'),
            disk_type=disk.get('type'),
            disk_name=disk_name,
            vm_name=vm_name)
        stdout(task, ctx)
    except Exception as e:
        stderr(e, ctx)


@vapp.command('list', short_help='list vApps')
@click.pass_context
def list_vapps(ctx):
    try:
        client = ctx.obj['client']
        result = []
        resource_type = 'adminVApp' if is_admin(ctx) else 'vApp'
        q = client.get_typed_query(resource_type,
                                   query_result_format=QueryResultFormat.
                                   ID_RECORDS)
        records = list(q.execute())
        if len(records) == 0:
            result = 'not found'
        else:
            for r in records:
                result.append(to_dict(r, resource_type=resource_type))
        stdout(result, ctx, show_id=False)
    except Exception as e:
        stderr(e, ctx)


@vapp.command(short_help='create a vApp')
@click.pass_context
@click.argument('catalog',
                metavar='<catalog>',
                required=True)
@click.argument('template',
                metavar='<template>',
                required=True)
@click.argument('name',
                metavar='<name>',
                required=True)
@click.option('-n',
              '--network',
              'network',
              required=False,
              default=None,
              metavar='<network>',
              help='Network')
@click.option('ip_allocation_mode',
              '-i',
              '--ip-allocation-mode',
              type=click.Choice(['dhcp', 'pool']),
              required=False,
              default='dhcp',
              metavar='<ip-allocation-mode>',
              help='IP allocation mode')
@click.option('-m',
              '--memory',
              'memory',
              required=False,
              default=None,
              metavar='<MB>',
              type=click.INT,
              help='Amount of memory in MB')
@click.option('-c',
              '--cpu',
              'cpu',
              required=False,
              default=None,
              metavar='<virtual-cpus>',
              type=click.INT,
              help='Number of CPUs')
@click.option('-d',
              '--disk-size',
              'disk_size',
              required=False,
              default=None,
              metavar='<MB>',
              type=click.INT,
              help='size of the vm home disk in MB')
@click.option('-v',
              '--vm-name',
              required=False,
              default=None,
              metavar='<vm-name>',
              help='VM name')
@click.option('-h',
              '--hostname',
              required=False,
              default=None,
              metavar='<hostname>',
              help='Hostname')
@click.option('storage_profile',
              '-s',
              '--storage-profile',
              required=False,
              default=None,
              metavar='<storage-profile>',
              help='Name of the storage profile for the vApp')
@click.option('-a',
              '--accept-all-eulas',
              is_flag=True,
              default=False,
              help='Accept all EULAs')
def create(ctx, catalog, template, name, network, memory, cpu, disk_size,
           ip_allocation_mode, vm_name, hostname, storage_profile,
           accept_all_eulas):
    try:
        client = ctx.obj['client']
        vdc_href = ctx.obj['profiles'].get('vdc_href')
        vdc = VDC(client, href=vdc_href)
        vapp_resource = vdc.instantiate_vapp(
            name,
            catalog,
            template,
            network=network,
            memory=memory,
            cpu=cpu,
            disk_size=disk_size,
            deploy=True,
            power_on=True,
            accept_all_eulas=accept_all_eulas,
            cust_script=None,
            ip_allocation_mode=ip_allocation_mode,
            vm_name=vm_name,
            hostname=hostname,
            storage_profile=storage_profile)
        stdout(vapp_resource.Tasks.Task[0], ctx)
    except Exception as e:
        stderr(e, ctx)


@vapp.command(short_help='delete a vApp')
@click.pass_context
@click.argument('name',
                metavar='<name>',
                required=True)
@click.option('-y',
              '--yes',
              is_flag=True,
              callback=abort_if_false,
              expose_value=False,
              prompt='Are you sure you want to delete the vApp?')
@click.option('-f',
              '--force',
              is_flag=True,
              help='Force delete running vApps')
def delete(ctx, name, force):
    try:
        client = ctx.obj['client']
        vdc_href = ctx.obj['profiles'].get('vdc_href')
        vdc = VDC(client, href=vdc_href)
        task = vdc.delete_vapp(name, force)
        stdout(task, ctx)
    except Exception as e:
        stderr(e, ctx)


@vapp.command('update-lease', short_help='update vApp lease')
@click.pass_context
@click.argument('name',
                metavar='<name>',
                required=True)
@click.argument('runtime-seconds',
                metavar='<runtime-seconds>',
                required=True)
@click.argument('storage-seconds',
                metavar='[storage-seconds]',
                required=False)
def update_lease(ctx, name, runtime_seconds, storage_seconds):
    try:
        client = ctx.obj['client']
        vdc_href = ctx.obj['profiles'].get('vdc_href')
        vdc = VDC(client, href=vdc_href)
        vapp_resource = vdc.get_vapp(name)
        vapp = VApp(client, resource=vapp_resource)
        if storage_seconds is None:
            storage_seconds = runtime_seconds
        task = vapp.set_lease(runtime_seconds, storage_seconds)
        stdout(task, ctx)
    except Exception as e:
        stderr(e, ctx)

@vapp.command('change-owner', short_help='change vApp owner')
@click.pass_context
@click.argument('vapp-name',
                metavar='<vapp-name>',
                required=True)
@click.argument('user-name',
                metavar='<user-name>',
                required=True)
def change_owner(ctx, vapp_name, user_name):
    try:
        client = ctx.obj['client']
        vdc_href = ctx.obj['profiles'].get('vdc_href')
        vdc = VDC(client, href=vdc_href)
        in_use_org_href = ctx.obj['profiles'].get('org_href')
        org = Org(client, in_use_org_href, is_sysadmin(ctx))
        user_resource = org.get_user(user_name)
        vapp_resource = vdc.get_vapp(vapp_name)
        vapp = VApp(client, resource=vapp_resource)
        vapp.change_owner(user_resource.get('href'))
        stdout('vapp owner changed', ctx)
    except Exception as e:
        stderr(e, ctx)

@vapp.command('power-off', short_help='power off a vApp')
@click.pass_context
@click.argument('name',
                metavar='<name>',
                required=True)
@click.option('-y',
              '--yes',
              is_flag=True,
              callback=abort_if_false,
              expose_value=False,
              prompt='Are you sure you want to power off the vApp?')
@click.option('-f',
              '--force',
              is_flag=True,
              help='Force power off running vApps')
def power_off(ctx, name, force):
    try:
        client = ctx.obj['client']
        vdc_href = ctx.obj['profiles'].get('vdc_href')
        vdc = VDC(client, href=vdc_href)
        vapp_resource = vdc.get_vapp(name)
        vapp = VApp(client, resource=vapp_resource)
        task = vapp.power_off()
        stdout(task, ctx)
    except Exception as e:
        stderr(e, ctx)


@vapp.command('power-on', short_help='power on a vApp')
@click.pass_context
@click.argument('name',
                metavar='<name>',
                required=True)
def power_on(ctx, name):
    try:
        client = ctx.obj['client']
        vdc_href = ctx.obj['profiles'].get('vdc_href')
        vdc = VDC(client, href=vdc_href)
        vapp_resource = vdc.get_vapp(name)
        vapp = VApp(client, resource=vapp_resource)
        task = vapp.power_on()
        stdout(task, ctx)
    except Exception as e:
        stderr(e, ctx)


@vapp.command('shutdown', short_help='shutdown a vApp')
@click.pass_context
@click.argument('name',
                metavar='<name>',
                required=True)
@click.option('-y',
              '--yes',
              is_flag=True,
              callback=abort_if_false,
              expose_value=False,
              prompt='Are you sure you want to shutdown the vApp?')
def shutdown(ctx, name):
    try:
        client = ctx.obj['client']
        vdc_href = ctx.obj['profiles'].get('vdc_href')
        vdc = VDC(client, href=vdc_href)
        vapp_resource = vdc.get_vapp(name)
        vapp = VApp(client, resource=vapp_resource)
        task = vapp.shutdown()
        stdout(task, ctx)
    except Exception as e:
        stderr(e, ctx)


@vapp.command(short_help='save a vApp as a template')
@click.pass_context
@click.argument('name',
                metavar='<name>',
                required=True)
@click.argument('catalog',
                metavar='<catalog>',
                required=True)
@click.argument('template',
                metavar='[template]',
                required=False)
@click.option('-i',
              '--identical',
              'customizable',
              flag_value='identical',
              help='Make identical copy')
@click.option('-c',
              '--customizable',
              'customizable',
              flag_value='customizable',
              default=True,
              help='Make copy customizable during instantiation')
def capture(ctx, name, catalog, template, customizable):
    try:
        client = ctx.obj['client']
        org_name = ctx.obj['profiles'].get('org')
        in_use_org_href = ctx.obj['profiles'].get('org_href')
        org = Org(client, in_use_org_href, org_name == 'System')
        catalog_resource = org.get_catalog(catalog)
        vdc_href = ctx.obj['profiles'].get('vdc_href')
        vdc = VDC(client, href=vdc_href)
        vapp_resource = vdc.get_vapp(name)
        if template is None:
            template = vapp_resource.get('name')
        task = org.capture_vapp(
                     catalog_resource,
                     vapp_href=vapp_resource.get('href'),
                     catalog_item_name=template,
                     description='',
                     customize_on_instantiate=customizable == 'customizable')
        stdout(task, ctx)
    except Exception as e:
        stderr(e, ctx)


@vapp.command('add-disk', short_help='add disk to vm')
@click.pass_context
@click.argument('name',
                metavar='<name>',
                required=True)
@click.argument('vm-name',
                required=True,
                metavar='<vm-name>')
@click.argument('size',
                metavar='<size>',
                required=True,
                type=click.INT)
@click.option('storage_profile',
              '-s',
              '--storage-profile',
              required=False,
              default=None,
              metavar='<storage-profile>',
              help='Name of the storage profile for the new disk')
def add_disk(ctx, name, vm_name, size, storage_profile):
    try:
        client = ctx.obj['client']
        vdc_href = ctx.obj['profiles'].get('vdc_href')
        vdc = VDC(client, href=vdc_href)
        vapp_resource = vdc.get_vapp(name)
        vapp = VApp(client, resource=vapp_resource)
        task = vapp.add_disk_to_vm(vm_name, size)
        stdout(task, ctx)
    except Exception as e:
        stderr(e, ctx)<|MERGE_RESOLUTION|>--- conflicted
+++ resolved
@@ -75,16 +75,14 @@
         vcd vapp capture my-vapp my-catalog
             Capture a vApp as a template in a catalog.
 \b
-<<<<<<< HEAD
+        vcd vapp attach my-vapp my-vm disk-name
+            Attach a disk to a VM in the given vApp.
+\b
+        vcd vapp detach my-vapp my-vm disk-name
+            Detach a disk from a VM in the given vApp.
+\b
         vcd vapp add-disk my-vapp my-vm 10000
             Add a disk of 10000 MB to a VM.
-=======
-        vcd vapp attach my-vapp my-vm disk-name
-            Attach a disk to a vm in the given vapp.
-\b
-        vcd vapp detach my-vapp my-vm disk-name
-            Detach a disk from a vm in the given vapp.
->>>>>>> 9569162d
     """  # NOQA
     if ctx.invoked_subcommand is not None:
         try:
