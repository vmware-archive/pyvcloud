--- conflicted
+++ resolved
@@ -651,15 +651,9 @@
             org_rights_resource = self.client.get_resource(
                 org_admin_resource.RightReferences.get('href'))
             if hasattr(org_rights_resource, 'RightReference'):
-<<<<<<< HEAD
-                for right_reference in \
-                        list(org_rights_resource.RightReference):
-                    for right in rights:
-=======
                 for right in rights:
                     for right_reference in \
                             list(org_rights_resource.RightReference):
->>>>>>> a56a5eba
                         if right_reference.get('name') == right:
                             org_rights_resource.remove(right_reference)
                             break
