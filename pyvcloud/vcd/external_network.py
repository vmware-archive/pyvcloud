--- conflicted
+++ resolved
@@ -396,7 +396,6 @@
                                 EXTERNAL_NETWORK.value,
                                 contents=ext_net)
 
-<<<<<<< HEAD
     def list_provider_vdc(self, filter=None):
         """List associated provider vdcs.
 
@@ -426,7 +425,7 @@
         if pvdc_ext_nw_name == self.name:
             return pvdc_resource.get('name')
         return None
-=======
+
     def __remove_ip_range_elements(self, existing_ip_ranges, ip_ranges):
         """Removes the given IP ranges from existing IP ranges.
 
@@ -442,5 +441,4 @@
                 end_addr = address[1]
                 if start_addr == exist_range.StartAddress and \
                         end_addr == exist_range.EndAddress:
-                    existing_ip_ranges.remove(exist_range)
->>>>>>> 922a8849
+                    existing_ip_ranges.remove(exist_range)