# vCloud Air CLI 0.1
# 
# Copyright (c) 2014 VMware, Inc. All Rights Reserved.
#
# This product is licensed to you under the Apache License, Version 2.0 (the "License").  
# You may not use this product except in compliance with the License.  
#
# This product may include a number of subcomponents with
# separate copyright notices and license terms. Your use of the source
# code for the these subcomponents is subject to the terms and
# conditions of the subcomponent's license, as noted in the LICENSE file. 
#


from setuptools import setup

setup(
    name='vca-cli',
    version='12rc4',
    description='VMware vCloud CLI',
    url='https://github.com/vmware/vca-cli',
    author='VMware, Inc.',
    author_email='pgomez@vmware.com',
    packages=['vca_cli'],
    install_requires=[
        'click',
        # Colorama is only required for Windows.
        'colorama',
        'cryptography',
<<<<<<< HEAD
        'xmltodict',
        'tabulate',
        'pyvcloud == 13rc7'
=======
        'pyvcloud == 12',
        'dateutils'
>>>>>>> 2ecaf0bf
    ],
    license='License :: OSI Approved :: Apache Software License',
    classifiers=[
        'Development Status :: 1 - Planning',
        'License :: OSI Approved :: Apache Software License',
        'Intended Audience :: Information Technology',
        'Intended Audience :: System Administrators',
        'Intended Audience :: Developers',
        'Environment :: Console',
        'Programming Language :: Python :: 2',
        'Programming Language :: Python :: 2.6',
        'Programming Language :: Python :: 2.7',
        'Programming Language :: Python :: 3',
        'Programming Language :: Python :: 3.2',
        'Programming Language :: Python :: 3.3',
        'Programming Language :: Python :: 3.4',      
        'Topic :: Software Development :: Libraries :: Python Modules',
        'Topic :: System :: Distributed Computing',
        'Operating System :: Microsoft :: Windows',
        'Operating System :: POSIX',
        'Operating System :: Unix',
        'Operating System :: MacOS',
    ],
    keywords='pyvcloud vcloud vcloudair vmware cli',
    platforms=['Windows', 'Linux', 'Solaris', 'Mac OS-X', 'Unix'],
    test_suite='tests',
    tests_require=[],
    zip_safe=True,
    entry_points='''
        [console_scripts]
        vca=vca_cli.vca_cli:cli
    ''',
    
)<|MERGE_RESOLUTION|>--- conflicted
+++ resolved
@@ -27,14 +27,10 @@
         # Colorama is only required for Windows.
         'colorama',
         'cryptography',
-<<<<<<< HEAD
         'xmltodict',
         'tabulate',
-        'pyvcloud == 13rc7'
-=======
-        'pyvcloud == 12',
-        'dateutils'
->>>>>>> 2ecaf0bf
+        'dateutils',
+        'pyvcloud == 13rc6'
     ],
     license='License :: OSI Approved :: Apache Software License',
     classifiers=[
