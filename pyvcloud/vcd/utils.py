--- conflicted
+++ resolved
@@ -104,16 +104,13 @@
                 result['vapps'].append(n.get('name'))
             elif n.get('type') == EntityType.VAPP_TEMPLATE.value:
                 result['vapp_templates'].append(n.get('name'))
-<<<<<<< HEAD
-    if access_control_settings is not None:
-        result.update(access_control_settings)
-=======
     if hasattr(vdc, 'VdcStorageProfiles') and \
             hasattr(vdc.VdcStorageProfiles, 'VdcStorageProfile'):
         result['storage_profiles'] = []
         for sp in vdc.VdcStorageProfiles.VdcStorageProfile:
             result['storage_profiles'].append(sp.get('name'))
->>>>>>> 301f0f37
+    if access_control_settings is not None:
+        result.update(access_control_settings)
     return result
 
 
