--- conflicted
+++ resolved
@@ -345,7 +345,6 @@
                     result.append({'name': vapp.get('name')})
         return result
 
-<<<<<<< HEAD
     def list_edge_gateways(self):
         """
         Request a list of edge gateways defined in a vdc.
@@ -360,10 +359,7 @@
             edge_gateways.append({'name': e.get('name'), 'href': e.get('href')})
         return edge_gateways
 
-    def add_disk(self,
-=======
     def create_disk(self,
->>>>>>> f1796153
                  name,
                  size,
                  bus_type=None,
