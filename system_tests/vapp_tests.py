--- conflicted
+++ resolved
@@ -820,7 +820,6 @@
         self.assertFalse(
             self._is_network_present(vapp, TestVApp._vapp_network_name))
 
-<<<<<<< HEAD
     def test_0131_list_vapp_details(self):
         """Test the method list_vapp_details().
 
@@ -840,8 +839,8 @@
         vapp_filter = 'ownerName==' + TestVApp._customized_vapp_owner_name
         vapp_list = org_vdc.list_vapp_details(resource_type, vapp_filter)
         self.assertTrue(len(vapp_list) > 0)
-=======
-    def test_0140_upgrade_virtual_hardware(self):
+
+        def test_0140_upgrade_virtual_hardware(self):
         logger = Environment.get_default_logger()
         vapp_name = TestVApp._customized_vapp_name
         vapp = Environment.get_vapp_in_test_vdc(
@@ -856,7 +855,6 @@
         logger.debug('Upgrading virtual hardware of vApp ' + vapp_name)
         no_of_vm_upgraded = vapp.upgrade_virtual_hardware()
         self.assertEqual(no_of_vm_upgraded, len(vapp.get_all_vms()))
->>>>>>> 89ce4907
 
     @developerModeAware
     def test_9998_teardown(self):
