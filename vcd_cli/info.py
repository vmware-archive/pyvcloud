# vCloud CLI 0.1
#
# Copyright (c) 2014 VMware, Inc. All Rights Reserved.
#
# This product is licensed to you under the
# Apache License, Version 2.0 (the "License").
# You may not use this product except in compliance with the License.
#
# This product may include a number of subcomponents with
# separate copyright notices and license terms. Your use of the source
# code for the these subcomponents is subject to the terms and
# conditions of the subcomponent's license, as noted in the LICENSE file.
#

import click
from pyvcloud.vcd.client import QueryResultFormat
from pyvcloud.vcd.client import RESOURCE_TYPES
from pyvcloud.vcd.utils import stdout_xml
from pyvcloud.vcd.utils import to_camel_case
from tabulate import tabulate
from vcd_cli.utils import restore_session
from vcd_cli.utils import stderr
from vcd_cli.utils import tabulate_names
from vcd_cli.vcd import vcd


@vcd.command(short_help='show resource details')
@click.pass_context
@click.argument('resource_type',
                metavar='[resource-type]',
                required=False)
@click.argument('resource-id',
                metavar='[resource-id]',
                required=False)
def info(ctx, resource_type, resource_id):
    """Display details of a resource in vCloud Director.

\b
    Description
        The info command displays details of a resource with the provided type
        and id. Resource type is not case sensitive. When invoked without a
        resource type, list the available types. Admin resources are only
        allowed when the user is the system administrator.
\b
    Examples
        vcd info task ffb96443-d7f3-4200-825d-0f297388ebc0
            Get details of task by id.
\b
        vcd info vapp c48a4e1a-7bd9-4177-9c67-4c330016b99f
            Get details of vApp by id.
\b
        vcd catalog list my-catalog
            List items in a catalog.
        vcd catalog info my-catalog my-item
            Get details of an item listed in the previous command.
        vcd info catalogitem f653b137-0d14-4ea9-8f14-dcd2b7914110
            Get details of the catalog item based on the 'id' listed in the
            previous command.
        vcd info vapptemplate 53b83b27-1f2b-488e-9020-a27aee8cb640
            Get details of the vApp tepmlate based on the 'template-id' listed
            in the previous command.
\b
    See Also
        Several 'vcd' commands provide the id of a resource, including the
        'vcd search' command.
    """

    try:
        if resource_type is None or resource_id is None:
            click.secho(ctx.get_help())
            click.echo('\nAvailable resource types:')
            click.echo(tabulate(tabulate_names(RESOURCE_TYPES, 4)))
            return
        restore_session(ctx)
        client = ctx.obj['client']
        q = client.get_typed_query(to_camel_case(resource_type,
                                                 RESOURCE_TYPES),
                                   query_result_format=QueryResultFormat.
                                   REFERENCES,
                                   qfilter='id==%s' % resource_id)
        records = list(q.execute())
        if len(records) == 0:
            raise Exception('not found')
        elif len(records) > 1:
            raise Exception('multiple found')
        resource = client.get_resource(records[0].get('href'))
<<<<<<< HEAD
        stdout_xml(resource)
=======
        stdout_xml(resource, ctx.find_root().params['is_colorized'])
        # result = to_dict(records[0], resource_type)
        # stdout(result, ctx, show_id=True)
>>>>>>> 9a6b3355
    except Exception as e:
        import traceback
        traceback.print_exc()
        stderr(e, ctx)<|MERGE_RESOLUTION|>--- conflicted
+++ resolved
@@ -13,11 +13,14 @@
 #
 
 import click
+
 from pyvcloud.vcd.client import QueryResultFormat
 from pyvcloud.vcd.client import RESOURCE_TYPES
 from pyvcloud.vcd.utils import stdout_xml
 from pyvcloud.vcd.utils import to_camel_case
+
 from tabulate import tabulate
+
 from vcd_cli.utils import restore_session
 from vcd_cli.utils import stderr
 from vcd_cli.utils import tabulate_names
@@ -84,13 +87,7 @@
         elif len(records) > 1:
             raise Exception('multiple found')
         resource = client.get_resource(records[0].get('href'))
-<<<<<<< HEAD
-        stdout_xml(resource)
-=======
         stdout_xml(resource, ctx.find_root().params['is_colorized'])
-        # result = to_dict(records[0], resource_type)
-        # stdout(result, ctx, show_id=True)
->>>>>>> 9a6b3355
     except Exception as e:
         import traceback
         traceback.print_exc()
