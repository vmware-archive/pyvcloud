--- conflicted
+++ resolved
@@ -13,6 +13,7 @@
 # See the License for the specific language governing permissions and
 # limitations under the License.
 
+import os
 import shutil
 import tarfile
 import tempfile
@@ -21,6 +22,7 @@
 
 from lxml import etree
 from lxml import objectify
+
 from pyvcloud.vcd.acl import Acl
 from pyvcloud.vcd.client import _TaskMonitor
 from pyvcloud.vcd.client import E
@@ -595,8 +597,9 @@
         for r in list(query.execute()):
             result.append(
                 to_dict(
-                    r, resource_type=resource_type, exclude=['org',
-                                                             'orgName']))
+                    r,
+                    resource_type=resource_type,
+                    exclude=['org', 'orgName']))
         return result
 
     def add_rights(self, rights):
@@ -684,7 +687,6 @@
                     to_dict(r, resource_type=resource_type, exclude=[]))
         return result
 
-<<<<<<< HEAD
     def list_rights_of_org(self):
         """Retrieves the list of rights associated with the Organization.
 
@@ -699,12 +701,8 @@
                 rights.append(to_dict(rightReference, exclude=['type']))
         return rights
 
-    def get_catalog_access_control_settings(self, catalog_name):
-        """Get the access control settings of a catalog.
-=======
     def get_catalog_access_settings(self, catalog_name):
         """Get the access settings of a catalog.
->>>>>>> 85673a29
 
         :param catalog_name: (str): The name of the catalog.
         :return:  A :class:`lxml.objectify.StringElement` object representing
