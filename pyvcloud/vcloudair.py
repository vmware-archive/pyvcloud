--- conflicted
+++ resolved
@@ -23,21 +23,17 @@
 from xml.etree import ElementTree as ET
 from pyvcloud.schema.vcd.v1_5.schemas.admin import vCloudEntities
 from pyvcloud.schema.vcd.v1_5.schemas.admin.vCloudEntities import AdminCatalogType
-from pyvcloud.schema.vcd.v1_5.schemas.vcloud import sessionType, organizationType, organizationListType
+from pyvcloud.schema.vcd.v1_5.schemas.vcloud import sessionType, organizationType, \
+    vAppType, organizationListType, vdcType, catalogType, queryRecordViewType, \
+    networkType
 from pyvcloud.vcloudsession import VCS
 from pyvcloud.vapp import VAPP
 from pyvcloud.gateway import Gateway
 from pyvcloud.schema.vcim import serviceType, vchsType
-from schema.vcd.v1_5.schemas.vcloud import networkType, vdcType, queryRecordViewType, taskType, vAppType, organizationType, catalogType, diskType, vmsType, vcloudType, catalogItemType, mediaType
-<<<<<<< HEAD
-=======
-# from schema.vcd.v1_5.schemas.vcloud.catalogItemType import CatalogItemType
 from pyvcloud.helper import CommonUtils
 from pyvcloud.schema.vcd.v1_5.schemas.vcloud.networkType import OrgVdcNetworkType,\
     ReferenceType, NetworkConfigurationType, IpScopesType, IpScopeType,\
     IpRangesType, IpRangeType, DhcpPoolServiceType
-
->>>>>>> 5d86c501
 
 class VCA(object):
 
@@ -56,10 +52,7 @@
         self.organization = None
         self.vdc = None
         self.services = None
-<<<<<<< HEAD
         self.response =  None
-        
-=======
 
     def _get_services(self):
         headers = {}
@@ -69,7 +62,6 @@
         if response.status_code == requests.codes.ok:
             return serviceType.parseString(response.content, True)
 
->>>>>>> 5d86c501
     def login(self, password=None, token=None, org=None, org_url=None):
         """
         Request to login to vCloud Air
@@ -97,16 +89,10 @@
                 headers = {}
                 headers["Authorization"] = encode.rstrip()
                 headers["Accept"] = "application/xml;version=" + self.version
-<<<<<<< HEAD
                 self.response = requests.post(url, headers=headers, verify=self.verify)
                 if self.response.status_code == requests.codes.created:
                     self.token = self.response.headers["x-vchs-authorization"]
-=======
-                response = requests.post(url, headers=headers, verify=self.verify)
-                if response.status_code == requests.codes.created:
-                    self.token = response.headers["x-vchs-authorization"]
                     self.services = self._get_services()
->>>>>>> 5d86c501
                     return True
                 else:
                     return False
@@ -154,49 +140,27 @@
     def get_plans(self):
         headers = self._get_vcloud_headers()
         headers['Accept'] = "application/json;version=%s;class=com.vmware.vchs.sc.restapi.model.planlisttype" % self.version
-<<<<<<< HEAD
         self.response = requests.get(self.host + "/api/sc/plans", headers=headers, verify=self.verify)
         if self.response.history[-1]:
             self.response = requests.get(self.response.history[-1].headers['location'], headers=headers, verify=self.verify)
         if self.response.status_code == requests.codes.ok:
             return json.loads(self.response.content)['plans']
-=======
-        response = requests.get(self.host + "/api/sc/plans", headers=headers, verify=self.verify)
-        if response.history[-1]:
-            response = requests.get(response.history[-1].headers['location'], headers=headers, verify=self.verify)
-        if response.status_code == requests.codes.ok:
-            return json.loads(response.content)['plans']
->>>>>>> 5d86c501
         else:
             return None
 
     def get_instances(self):
-<<<<<<< HEAD
         self.response = requests.get(self.host + "/api/sc/instances", headers=self._get_vcloud_headers(), verify=self.verify)
         if self.response.history[-1]:
             self.response = requests.get(self.response.history[-1].headers['location'], headers=self._get_vcloud_headers(), verify=self.verify)                    
         if self.response.status_code == requests.codes.ok:
             return json.loads(self.response.content)['instances']
-=======
-        response = requests.get(self.host + "/api/sc/instances", headers=self._get_vcloud_headers(), verify=self.verify)
-        if response.history[-1]:
-            response = requests.get(response.history[-1].headers['location'], headers=self._get_vcloud_headers(), verify=self.verify)
-        if response.status_code == requests.codes.ok:
-            return json.loads(response.content)['instances']
->>>>>>> 5d86c501
         else:
             return None
 
     def delete_instance(self, instance):
-<<<<<<< HEAD
         self.response = requests.delete(self.host + "/api/sc/instances/" + instance, headers=self._get_vcloud_headers(), verify=self.verify)
         print self.response.status_code, self.response.content
-    
-=======
-        response = requests.delete(self.host + "/api/sc/instances/" + instance, headers=self._get_vcloud_headers(), verify=self.verify)
-        print response.status_code, response.content
-
->>>>>>> 5d86c501
+
     def login_to_instance(self, instance, password, token, org_url):
         instances = filter(lambda i: i['id']==instance, self.instances)
         if len(instances)>0:
@@ -215,17 +179,10 @@
         serviceReferences = filter(lambda serviceReference: serviceReference.get_serviceId() == serviceId, self.services.get_Service())
         if len(serviceReferences) == 0:
             return []
-<<<<<<< HEAD
         self.response = requests.get(serviceReferences[0].get_href(), headers=self._get_vcloud_headers(), verify=self.verify)
         vdcs = vchsType.parseString(self.response.content, True)
         return vdcs.get_VdcRef()        
-        
-=======
-        response = requests.get(serviceReferences[0].get_href(), headers=self._get_vcloud_headers(), verify=self.verify)
-        vdcs = vchsType.parseString(response.content, True)
-        return vdcs.get_VdcRef()
-
->>>>>>> 5d86c501
+
     def get_vdc_reference(self, serviceId, vdcId):
         vdcReferences = filter(lambda vdcRef: vdcRef.get_name() == vdcId, self.get_vdc_references(serviceId))
         if len(vdcReferences) == 0:
@@ -244,17 +201,10 @@
                 headers = {}
                 headers[vdcLink.authorizationHeader] = vdcLink.authorizationToken
                 headers["Accept"] = "application/*+xml;version=" + self.version
-<<<<<<< HEAD
                 self.response = requests.get(vdcLink.href, headers=headers, verify=self.verify)
                 if self.response.status_code == requests.codes.ok:                    
                     self.vdc = vdcType.parseString(self.response.content, True)
                     self.org = self.vdc.name                    
-=======
-                response = requests.get(vdcLink.href, headers=headers, verify=self.verify)
-                if response.status_code == requests.codes.ok:
-                    self.vdc = vdcType.parseString(response.content, True)
-                    self.org = self.vdc.name
->>>>>>> 5d86c501
                     org_url = filter(lambda link: link.get_type() == "application/vnd.vmware.vcloud.org+xml", self.vdc.get_Link())[0].href
                     vcloud_session = VCS(org_url, self.username, self.org, None, org_url, org_url, version=self.version, verify=self.verify)
                     if vcloud_session.login(password=None, token=vdcLink.authorizationToken):
@@ -283,19 +233,11 @@
         if self.vcloud_session and self.vcloud_session.organization:
             refs = filter(lambda ref: ref.name == vdc_name and ref.type_ == 'application/vnd.vmware.vcloud.vdc+xml', self.vcloud_session.organization.Link)
             if len(refs) == 1:
-<<<<<<< HEAD
                 self.response = requests.get(refs[0].href, headers=self.vcloud_session.get_vcloud_headers(), verify=self.verify)
                 if self.response.status_code == requests.codes.ok:
                     # print self.response.content
                     return vdcType.parseString(self.response.content, True)
-                    
-=======
-                response = requests.get(refs[0].href, headers=self.vcloud_session.get_vcloud_headers(), verify=self.verify)
-                if response.status_code == requests.codes.ok:
-                    # print response.content
-                    return vdcType.parseString(response.content, True)
-
->>>>>>> 5d86c501
+
     def get_vapp(self, vdc, vapp_name):
         refs = filter(lambda ref: ref.name == vapp_name and ref.type_ == 'application/vnd.vmware.vcloud.vApp+xml', vdc.ResourceEntities.ResourceEntity)
         if len(refs) == 1:
@@ -406,15 +348,9 @@
                 else:
                     rnd += 1
                 time.sleep(1)
-<<<<<<< HEAD
                 self.response = requests.get(task.get_href(), headers=self.vcloud_session.get_vcloud_headers(), verify=self.verify)
                 if self.response.status_code == requests.codes.ok:                    
                     task = taskType.parseString(self.response.content, True)
-=======
-                response = requests.get(task.get_href(), headers=self.vcloud_session.get_vcloud_headers(), verify=self.verify)
-                if response.status_code == requests.codes.ok:
-                    task = taskType.parseString(response.content, True)
->>>>>>> 5d86c501
                     progress = task.get_Progress()
                     status = task.get_status()
                 else:
@@ -440,19 +376,11 @@
         links = filter(lambda link: link.get_type() == "application/vnd.vmware.vcloud.catalog+xml", self.vcloud_session.organization.Link)
         catalogs = []
         for link in links:
-<<<<<<< HEAD
             self.response = requests.get(link.get_href(), headers=self.vcloud_session.get_vcloud_headers(), verify=self.verify)
             if self.response.status_code == requests.codes.ok:
                 catalogs.append(catalogType.parseString(self.response.content, True))
         return catalogs               
-                                
-=======
-            response = requests.get(link.get_href(), headers=self.vcloud_session.get_vcloud_headers(), verify=self.verify)
-            if response.status_code == requests.codes.ok:
-                catalogs.append(catalogType.parseString(response.content, True))
-        return catalogs
-
->>>>>>> 5d86c501
+
     def create_catalog(self, catalog_name, description):
         refs = filter(lambda ref: ref.rel == 'add' and ref.type_ == 'application/vnd.vmware.admin.catalog+xml',
                              self.vcloud_session.organization.Link)
@@ -495,19 +423,12 @@
 
     def get_gateways(self, vdc_name):
         gateways = []
-<<<<<<< HEAD
         vdc = self.get_vdc(vdc_name)
         if not vdc: return gateways
         link = filter(lambda link: link.get_rel() == "edgeGateways", vdc.get_Link())
         self.response = requests.get(link[0].get_href(), headers=self.vcloud_session.get_vcloud_headers(), verify=self.verify)
         if self.response.status_code == requests.codes.ok:            
             queryResultRecords = queryRecordViewType.parseString(self.response.content, True)
-=======
-        link = filter(lambda link: link.get_rel() == "edgeGateways", self.get_vdc(vdc_name).get_Link())
-        response = requests.get(link[0].get_href(), headers=self.vcloud_session.get_vcloud_headers(), verify=self.verify)
-        if response.status_code == requests.codes.ok:
-            queryResultRecords = queryRecordViewType.parseString(response.content, True)
->>>>>>> 5d86c501
             if queryResultRecords.get_Record():
                 for edgeGatewayRecord in queryResultRecords.get_Record():
                     self.response = requests.get(edgeGatewayRecord.get_href(), headers=self.vcloud_session.get_vcloud_headers(), verify=self.verify)
@@ -518,19 +439,12 @@
 
     def get_gateway(self, vdc_name, gateway_name):
         gateway = None
-<<<<<<< HEAD
         vdc = self.get_vdc(vdc_name)
         if not vdc: return gateway       
         link = filter(lambda link: link.get_rel() == "edgeGateways", vdc.get_Link())
         self.response = requests.get(link[0].get_href(), headers=self.vcloud_session.get_vcloud_headers(), verify=self.verify)
         if self.response.status_code == requests.codes.ok:            
             queryResultRecords = queryRecordViewType.parseString(self.response.content, True)
-=======
-        link = filter(lambda link: link.get_rel() == "edgeGateways", self.get_vdc(vdc_name).get_Link())
-        response = requests.get(link[0].get_href(), headers=self.vcloud_session.get_vcloud_headers(), verify=self.verify)
-        if response.status_code == requests.codes.ok:
-            queryResultRecords = queryRecordViewType.parseString(response.content, True)
->>>>>>> 5d86c501
             if queryResultRecords.get_Record():
                 for edgeGatewayRecord in queryResultRecords.get_Record():
                     if edgeGatewayRecord.get_name() == gateway_name:
