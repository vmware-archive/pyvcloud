--- conflicted
+++ resolved
@@ -704,16 +704,11 @@
 
 def cidr_to_netmask(cidr):
     """Convert CIDR to netmask.
-<<<<<<< HEAD
+
     :param str cidr: CIDR in the format of 10.2.2.1/20
+
     :return network address and netmask
-=======
-
-    :param str cidr: CIDR in the format of 10.2.2.1/20
-
-    :return network address and netmask
-
->>>>>>> 6f0b2871
+
     :rtype: str, str
     """
     ipv4 = IPv4Network(cidr, False)
@@ -722,19 +717,13 @@
 
 def netmask_to_cidr_prefix_len(network, netmask):
     """Determine CIDR prefix length from network and netmask.
-<<<<<<< HEAD
+
     :param str network: gateway IP
+
     :param str netmask: netmask
+
     :return prefix len
-=======
-
-    :param str network: gateway IP
-
-    :param str netmask: netmask
-
-    :return prefix len
-
->>>>>>> 6f0b2871
+
     :rtype: int
     """
     subnet = network + '/' + netmask
