# vCloud Air CLI 0.1
#
# Copyright (c) 2014 VMware, Inc. All Rights Reserved.
#
# This product is licensed to you under the
# Apache License, Version 2.0 (the "License").
# You may not use this product except in compliance with the License.
#
# This product may include a number of subcomponents with
# separate copyright notices and license terms. Your use of the source
# code for the these subcomponents is subject to the terms and
# conditions of the subcomponent's license, as noted in the LICENSE file.
#


import sys
import os
import operator
import click
import pkg_resources
import requests
from cmd_proc import CmdProc
from vca_cli_utils import VcaCliUtils
from pyvcloud.vcloudair import VCA
from pyvcloud import Log


CONTEXT_SETTINGS = dict(help_option_names=['-h', '--help'])
default_operation = 'list'
utils = VcaCliUtils()


@click.group(context_settings=CONTEXT_SETTINGS, invoke_without_command=True)
@click.option('-p', '--profile', default=None,
              metavar='<profile>', help='Profile id')
@click.option('-f', '--profile-file', default='~/.vcarc',
              metavar='<file>', help='Profile file', type=click.Path())
@click.option('-v', '--version', is_flag=True, help='Show version')
@click.option('-d', '--debug', is_flag=True, help='Enable debug')
@click.option('-j', '--json', 'json_output',
              is_flag=True, help='Results as JSON object')
@click.option('-i', '--insecure', is_flag=True,
              help='Perform insecure SSL connections')
@click.pass_context
def cli(ctx=None, profile=None, profile_file=None, version=None, debug=None,
        json_output=None, insecure=None):
    """VMware vCloud Air Command Line Interface."""
    if version:
        version_vca_cli = pkg_resources.require("vca-cli")[0].version
        version_pyvcloud = pkg_resources.require("pyvcloud")[0].version
        msg = 'vca-cli version %s (pyvcloud: %s)' % \
              (version_vca_cli, version_pyvcloud)
        click.secho(msg, fg='blue')
        return
    if ctx.invoked_subcommand is None:
        help_text = ctx.get_help()
        print(help_text)
        return
    if insecure:
        utils.print_warning('InsecureRequestWarning: ' +
                            'Unverified HTTPS request is being made. ' +
                            'Adding certificate verification is strongly ' +
                            'advised.')
        requests.packages.urllib3.disable_warnings()
    profile_file_fq = os.path.expanduser(profile_file)
    xml_output = False
    ctx.obj = CmdProc(profile=profile, profile_file=profile_file_fq,
                      json_output=json_output, xml_output=xml_output,
                      debug=debug, insecure=insecure)
    ctx.obj.load_config(profile, profile_file)


@cli.command()
@click.pass_obj
@click.option('-s', '--show-password', 'show_password', is_flag=True,
              default=False, help='Show encrypted password')
def status(cmd_proc, show_password):
    """Show current status"""
    cmd_proc.save_current_config()
    result = cmd_proc.re_login()
    if not result:
        utils.print_error('Not logged in', cmd_proc)
    headers = ['Key', 'Value']
    table = []
    table.append(['vca_cli_version',
                 pkg_resources.require("vca-cli")[0].version])
    table.append(['pyvcloud_version',
                 pkg_resources.require("pyvcloud")[0].version])
    table.append(['profile_file', cmd_proc.profile_file])
    table.append(['profile', cmd_proc.profile])
    table.append(['host', cmd_proc.vca.host])
    table.append(['host_score', cmd_proc.host_score])
    table.append(['user', cmd_proc.vca.username])
    table.append(['instance', cmd_proc.instance])
    table.append(['org', cmd_proc.vca.org])
    table.append(['vdc', cmd_proc.vdc_name])
    table.append(['gateway', cmd_proc.gateway])
    if cmd_proc.password is None or len(cmd_proc.password) == 0 or \
       show_password:
        table.append(['password', str(cmd_proc.password)])
    else:
        table.append(['password', '<encrypted>'])
    if cmd_proc.vca is not None:
        table.append(['type', cmd_proc.vca.service_type])
        table.append(['version', cmd_proc.vca.version])
        if cmd_proc.vca.vcloud_session is not None:
            table.append(['org_url', cmd_proc.vca.vcloud_session.url])
    table.append(['active session', str(result)])
    utils.print_table('Status:', headers, table, cmd_proc)


@cli.command()
@click.pass_obj
def profile(cmd_proc):
    """Show profiles"""
    cmd_proc.save_current_config()
    cmd_proc.print_profile_file()


@cli.command()
@click.pass_obj
@click.argument('user')
@click.option('-p', '--password', prompt=True, metavar='<password>',
              confirmation_prompt=False, hide_input=True, help='Password')
@click.option('-d', '--do-not-save-password', is_flag=True,
              default=False, help='Do not save password')
<<<<<<< HEAD
@click.option('-v', '--version', 'service_version',
              default='5.7', metavar='[5.1 | 5.5 | 5.6 | 5.7 | 27.0]',
              type=click.Choice(['5.1', '5.5', '5.6', '5.7', '27.0']), help='')
=======
@click.option('-V', '--version', 'service_version',
              default='5.7', metavar='[5.1 | 5.5 | 5.6 | 5.7]',
              type=click.Choice(['5.1', '5.5', '5.6', '5.7']), help='')
>>>>>>> 56d2378d
@click.option('-H', '--host', default='https://vca.vmware.com',
              metavar='<host>',
              help='')
@click.option('-i', '--instance', default=None, metavar='<instance>',
              help='Instance Id')
@click.option('-o', '--org', default=None, metavar='<organization>',
              help='Organization Name')
@click.option('-v', '--vdc', default=None, metavar='<vdc>',
              help='Virtual Data Center Name')
@click.option('-c', '--host-score', 'host_score',
              metavar='<host>',
              default='https://score.vca.io', help='URL of the Score server')
def login(cmd_proc, user, host, password, do_not_save_password,
          service_version, instance, org, vdc, host_score):
    """Login to a vCloud service"""
    if not (host.startswith('https://') or host.startswith('http://')):
        host = 'https://' + host
    if not (host_score.startswith('https://') or
            host_score.startswith('http://')):
        host_score = 'https://' + host_score
    try:
        cmd_proc.logout()
        result = cmd_proc.login(host, user, password,
                                instance=instance,
                                org=org,
                                version=service_version,
                                save_password=(not do_not_save_password))
        if result:
            utils.print_message("User '%s' logged in, profile '%s'" %
                                (cmd_proc.vca.username, cmd_proc.profile),
                                cmd_proc)
            if not do_not_save_password:
                utils.print_warning('Password encrypted and saved ' +
                                    'in local profile. Use ' +
                                    '--do-not-save-password to disable it.',
                                    cmd_proc)
            cmd_proc.host_score = host_score
            cmd_proc.save_current_config()
            if cmd_proc.vca.service_type in [VCA.VCA_SERVICE_TYPE_VCA]:
                if instance is not None:
                    result = _use_instance(cmd_proc, instance)
                    if result:
                        if vdc is None:
                            vdcs = cmd_proc.vca.get_vdc_names()
                            if len(vdcs) > 0:
                                vdc = vdcs[0]
                        if vdc is not None:
                            the_vdc = cmd_proc.vca.get_vdc(vdc)
                            if the_vdc is not None:
                                utils.print_message("Using VDC '%s'"
                                                    ", profile '%s'" %
                                                    (vdc, cmd_proc.profile),
                                                    cmd_proc)
                                cmd_proc.vdc_name = vdc
                                cmd_proc.select_default_gateway()
                            else:
                                utils.print_error("Unable to select VDC "
                                                  "'%s', profile '%s'" %
                                                  (vdc, cmd_proc.profile),
                                                  cmd_proc)
                                sys.exit(1)
                        cmd_proc.save_current_config()
            elif cmd_proc.vca.service_type in [VCA.VCA_SERVICE_TYPE_VCHS]:
                if instance is not None or org is not None:
                    result = _use_instance_org(cmd_proc, instance, org)
                    if result:
                        if vdc is None:
                            vdcs = cmd_proc.vca.get_vdc_names()
                            if len(vdcs) > 0:
                                vdc = vdcs[0]
                        if vdc is not None:
                            the_vdc = cmd_proc.vca.get_vdc(vdc)
                            if the_vdc is not None:
                                utils.print_message("Using VDC '%s'"
                                                    ", profile '%s'" %
                                                    (vdc, cmd_proc.profile),
                                                    cmd_proc)
                                cmd_proc.vdc_name = vdc
                                cmd_proc.select_default_gateway()
                            else:
                                utils.print_error("Unable to select VDC "
                                                  "'%s', profile '%s'" %
                                                  (vdc, cmd_proc.profile),
                                                  cmd_proc)
                                sys.exit(1)
                        cmd_proc.save_current_config()
            elif (cmd_proc.vca.service_type in
                  [VCA.VCA_SERVICE_TYPE_STANDALONE]):
                if vdc is None:
                    vdcs = cmd_proc.vca.get_vdc_names()
                    Log.debug(cmd_proc.logger, 'vdcs=%s' % vdcs)
                    if len(vdcs) > 0:
                        vdc = vdcs[0]
                if vdc is not None:
                    Log.debug(cmd_proc.logger, 'Select vdc=%s' % vdc)
                    cmd_proc.save_current_config()
                    result = cmd_proc.re_login()
                    the_vdc = cmd_proc.vca.get_vdc(vdc)
                    Log.debug(cmd_proc.logger, 'Select vdc=%s' % the_vdc)
                    if the_vdc is not None:
                        utils.print_message("Using VDC '%s'"
                                            ", profile '%s'" %
                                            (vdc, cmd_proc.profile),
                                            cmd_proc)
                        cmd_proc.vdc_name = vdc
                        cmd_proc.select_default_gateway()
                    else:
                        utils.print_error("Unable to select VDC "
                                          "'%s' , profile '%s'" %
                                          (vdc, cmd_proc.profile),
                                          cmd_proc)
                        sys.exit(1)
                cmd_proc.save_current_config()
        else:
            utils.print_error('Can\'t login', cmd_proc)
            sys.exit(1)
    except Exception as e:
        utils.print_error('Can\'t login: ' + str(e), cmd_proc)
        sys.exit(1)


@cli.command()
@click.pass_obj
def logout(cmd_proc):
    """Logout from a vCloud service"""
    user = cmd_proc.vca.username
    if user is None:
        utils.print_message('Not logged in', cmd_proc)
        exit(0)
    profile = cmd_proc.profile
    cmd_proc.logout()
    if user is not None:
        utils.print_message("User '%s' logged out, profile '%s'" %
                            (user, profile),
                            cmd_proc)


def _use_instance(cmd_proc, instance):
    result = cmd_proc.vca.login_to_instance_sso(instance)
    if result:
        cmd_proc.instance = instance
        cmd_proc.vca.org = cmd_proc.vca.vcloud_session.organization.\
            get_name()
        utils.print_message("Using instance:org '%s':'%s'"
                            ", profile '%s'" %
                            (instance, cmd_proc.vca.org, cmd_proc.profile),
                            cmd_proc)
    else:
        utils.print_error("Unable to select instance '%s'"
                          ", profile '%s'" %
                          (instance, cmd_proc.profile),
                          cmd_proc)
        sys.exit(1)
    return result


def _use_instance_org(cmd_proc, instance, org):
    if instance is None or '' == instance:
        utils.print_message('Please provide a valid instance '
                            "with the '--instance' param")
        utils.print_message("Use 'vca instance' "
                            "for a list of instances")
        return False
    if org is None or '' == org:
        utils.print_message('Please provide a valid organization '
                            "with the '--org' param")
        utils.print_message("Use 'vca instance info --instance %s' "
                            "for a list of organizations" % instance)
        return False
    result = cmd_proc.vca.login_to_org(instance, org)
    if result:
        cmd_proc.instance = instance
        utils.print_message("Using instance:org '%s':'%s'"
                            ", profile '%s'" %
                            (instance, cmd_proc.vca.org, cmd_proc.profile),
                            cmd_proc)
    else:
        utils.print_error("Unable to select instance:org '%s':'%s'"
                          ", profile '%s'" %
                          (instance, org, cmd_proc.profile),
                          cmd_proc)
    return result


def _list_orgs_in_instance(cmd_proc, instance):
    message = "Available orgs in instance '%s'"\
              ", profile '%s':" %\
              (instance, cmd_proc.profile)
    headers = ["Instance Id", "Org", "Status", "Selected"]
    table = []
    for vdc in cmd_proc.vca.get_vdc_references(instance):
        selected = '*' if cmd_proc.vca.org == vdc.name else ' '
        table.append([instance, vdc.name, vdc.status, selected])
    utils.print_table(message, headers, table,
                      cmd_proc)


@cli.command()
@click.pass_obj
@click.argument('operation', default=default_operation,
                metavar='[list | info | use]',
                type=click.Choice(['list', 'info', 'use']))
@click.option('-i', '--instance', default='', metavar='<instance>',
              help='Instance Id')
@click.option('-o', '--org', default='', metavar='<organization>',
              help='Organization Id')
@click.option('-v', '--vdc', default=None, metavar='<vdc>',
              help='Virtual Data Center Name')
def instance(cmd_proc, operation, instance, org, vdc):
    """Operations with Instances"""
    if cmd_proc.vca.service_type not in \
       [VCA.VCA_SERVICE_TYPE_VCA, VCA.VCA_SERVICE_TYPE_VCHS]:
        utils.print_message('This service type doesn\'t support this command')
        sys.exit(1)
    result = cmd_proc.re_login()
    if not result:
        utils.print_error('Not logged in', cmd_proc)
        sys.exit(1)
    if 'list' == operation:
        headers = []
        table = []
        if cmd_proc.vca.service_type == VCA.VCA_SERVICE_TYPE_VCA:
            headers = ['Service Group', 'Region', 'Plan', 'Instance Id',
                       'Selected']
            instances = cmd_proc.vca.instances
            plans = cmd_proc.vca.get_plans()
            service_groups = cmd_proc.vca.get_service_groups()
            items = instances if instances else []
            for item in items:
                plan_name = filter(lambda plan: plan['id'] == item['planId'],
                                   plans)[0]['name']
                service_group = filter(lambda sg:
                                       sg['id'] == item['serviceGroupId'],
                                       service_groups['serviceGroup'])
                service_group_name = '' if len(service_group) == 0 else \
                                     service_group[0]['displayName']
                selected = '*' if cmd_proc.instance == item['id'] else ' '
                table.append([
                    service_group_name,
                    item['region'].split('.')[0],
                    plan_name,
                    item['id'],
                    selected
                ])
        elif cmd_proc.vca.service_type == VCA.VCA_SERVICE_TYPE_VCHS:
            headers = ['Service Group', 'Region', 'Plan', 'Instance Id',
                       'Selected', 'Type']
            table = []
            for s in cmd_proc.vca.services.get_Service():
                selected = '*' if cmd_proc.instance == s.serviceId else ' '
                table.append(['', s.region, '', s.serviceId, selected,
                             s.serviceType])
        sorted_table = sorted(table, key=operator.itemgetter(0), reverse=False)
        utils.print_table("Available instances for user '%s'"
                          ", profile '%s':" %
                          (cmd_proc.vca.username, cmd_proc.profile),
                          headers, sorted_table, cmd_proc)
    elif 'info' == operation:
        if '' == instance:
            instance = cmd_proc.instance
        if cmd_proc.vca.service_type == VCA.VCA_SERVICE_TYPE_VCA:
            instance_data = cmd_proc.vca.get_instance(instance)
            plan = cmd_proc.vca.get_plan(instance_data['planId'])
            if cmd_proc.json_output:
                json_object = {'instance': instance_data, 'plan': plan}
                utils.print_json(json_object, 'Instance and Plan details',
                                 cmd_proc)
            else:
                utils.print_json(instance_data, 'Instance details:', cmd_proc)
                utils.print_json(plan, 'Plan details:', cmd_proc)
        elif cmd_proc.vca.service_type == VCA.VCA_SERVICE_TYPE_VCHS:
            _list_orgs_in_instance(cmd_proc, instance)
    elif 'use' == operation:
        result = False
        if cmd_proc.vca.service_type == VCA.VCA_SERVICE_TYPE_VCA:
            result = _use_instance(cmd_proc, instance)
        elif cmd_proc.vca.service_type == VCA.VCA_SERVICE_TYPE_VCHS:
            result = _use_instance_org(cmd_proc, instance, org)
        if result:
            vdcs = cmd_proc.vca.get_vdc_names()
            if vdc is None and len(vdcs) > 0:
                vdc = vdcs[0]
            if vdc is not None:
                the_vdc = cmd_proc.vca.get_vdc(vdc)
                if the_vdc is not None:
                    utils.print_message("Using VDC '%s'"
                                        ", profile '%s'" %
                                        (vdc, cmd_proc.profile),
                                        cmd_proc)
                    cmd_proc.vdc_name = vdc
                    cmd_proc.select_default_gateway()
                else:
                    utils.print_error("Unable to select VDC "
                                      "'%s' , profile '%s'" %
                                      (vdc, cmd_proc.profile),
                                      cmd_proc)
                    sys.exit(1)
    else:
        utils.print_error('not implemented')
        sys.exit(1)
    cmd_proc.save_current_config()


@cli.command()
@click.pass_obj
@click.argument('operation', default=default_operation,
                metavar='[list | info | use | list-templates]',
                type=click.Choice(['list', 'info', 'use', 'list-templates']))
@click.option('-i', '--instance', default='', metavar='<instance>',
              help='Instance Id')
@click.option('-o', '--org', default='', metavar='<organization>',
              help='Organization Id')
def org(cmd_proc, operation, instance, org):
    """Operations with Organizations"""
    result = cmd_proc.re_login()
    if not result:
        utils.print_error('Not logged in', cmd_proc)
        sys.exit(1)
    if 'list' == operation:
        if cmd_proc.vca.service_type == VCA.VCA_SERVICE_TYPE_VCHS:
            if '' == instance:
                instance = cmd_proc.instance
            _list_orgs_in_instance(cmd_proc, instance)
            sys.exit(1)
        headers = ['Org', 'Selected']
        table = []
        if cmd_proc.vca is not None and \
           cmd_proc.vca.vcloud_session is not None:
            table.append([cmd_proc.vca.vcloud_session.organization.get_name(),
                         '*'])
        sorted_table = sorted(table, key=operator.itemgetter(0), reverse=False)
        utils.print_table("Available orgs in instance '%s'"
                          ", profile '%s':" %
                          (cmd_proc.instance, cmd_proc.profile),
                          headers, sorted_table,
                          cmd_proc)
    elif 'info' == operation:
        if '' == org:
            org = cmd_proc.vca.org
        if cmd_proc.vca is not None and \
           cmd_proc.vca.vcloud_session is not None and \
           cmd_proc.vca.vcloud_session.organization is not None and \
           cmd_proc.vca.vcloud_session.organization.get_name() == org:
            table = cmd_proc.org_to_table(cmd_proc.vca)
            headers = ["Type", "Name"]
            utils.print_table(
                "Details for instance:org '%s':'%s', profile '%s':" %
                (cmd_proc.instance, org, cmd_proc.profile),
                headers, table, cmd_proc)
        else:
            utils.print_error("Org not found '%s'" % org)
            sys.exit(1)
    elif 'use' == operation:
        if cmd_proc.vca.service_type == VCA.VCA_SERVICE_TYPE_VCA:
            utils.print_message('Operation not supported in '
                                'this service type. '
                                "Use 'instance' command to change "
                                'instances')
        elif cmd_proc.vca.service_type == VCA.VCA_SERVICE_TYPE_VCHS:
            result = _use_instance_org(cmd_proc, instance, org)
            if result:
                vdcs = cmd_proc.vca.get_vdc_names()
                if len(vdcs) > 0:
                    vdc = vdcs[0]
                    the_vdc = cmd_proc.vca.get_vdc(vdc)
                    if the_vdc is not None:
                        utils.print_message("Using VDC '%s'"
                                            ", profile '%s'" %
                                            (vdc, cmd_proc.profile),
                                            cmd_proc)
                        cmd_proc.vdc_name = vdc
                        cmd_proc.select_default_gateway()
                    else:
                        utils.print_error("Unable to select VDC "
                                          "'%s' , profile '%s'" %
                                          (vdc, cmd_proc.profile),
                                          cmd_proc)
                        sys.exit(1)
        elif cmd_proc.vca.service_type == VCA.VCA_SERVICE_TYPE_STANDALONE:
            utils.print_message('Operation not supported in '
                                'this service type. '
                                "Use the '--org' param in the login command"
                                'to select another organization')
        else:
            utils.print_message('Operation not supported '
                                'in this service type')
            sys.exit(1)
    elif 'list-templates' == operation:
        templates = cmd_proc.vca.get_vdc_templates()
        headers = ['Template']
        table = cmd_proc.vdc_template_to_table(templates)
        if cmd_proc.json_output:
            json_object = {'vdc-templates':
                           utils.table_to_json(headers, table)}
            utils.print_json(json_object, cmd_proc=cmd_proc)
        else:
            utils.print_table("Available VDC templates in org '%s', "
                              "profile '%s':" %
                              (cmd_proc.vca.org, cmd_proc.profile),
                              headers, table, cmd_proc)
    else:
        utils.print_error('not implemented')
        sys.exit(1)
    cmd_proc.save_current_config()


if __name__ == '__main__':
    pass
else:
    import vca_cli_vca  # NOQA
    import vca_cli_compute  # NOQA
    import vca_cli_network  # NOQA
    import vca_cli_blueprint  # NOQA
#    import vca_cli_sql  # NOQA
    import vca_cli_example  # NOQA<|MERGE_RESOLUTION|>--- conflicted
+++ resolved
@@ -124,15 +124,9 @@
               confirmation_prompt=False, hide_input=True, help='Password')
 @click.option('-d', '--do-not-save-password', is_flag=True,
               default=False, help='Do not save password')
-<<<<<<< HEAD
-@click.option('-v', '--version', 'service_version',
+@click.option('-V', '--version', 'service_version',
               default='5.7', metavar='[5.1 | 5.5 | 5.6 | 5.7 | 27.0]',
               type=click.Choice(['5.1', '5.5', '5.6', '5.7', '27.0']), help='')
-=======
-@click.option('-V', '--version', 'service_version',
-              default='5.7', metavar='[5.1 | 5.5 | 5.6 | 5.7]',
-              type=click.Choice(['5.1', '5.5', '5.6', '5.7']), help='')
->>>>>>> 56d2378d
 @click.option('-H', '--host', default='https://vca.vmware.com',
               metavar='<host>',
               help='')
